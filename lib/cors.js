--- conflicted
+++ resolved
@@ -10,12 +10,10 @@
     res.setHeader('Access-Control-Allow-Origin', origin);
     res.setHeader('Vary', 'Origin');
   }
-<<<<<<< HEAD
+ codex/fix-front-back-connection-errors
 
   res.setHeader('Access-Control-Allow-Methods', 'POST, OPTIONS');
-=======
-  res.setHeader('Access-Control-Allow-Methods', 'GET, POST, OPTIONS');
->>>>>>> a07a856a
+
   res.setHeader('Access-Control-Allow-Headers', 'Content-Type, Idempotency-Key');
   if (req.method === 'OPTIONS') { res.status(204).end(); return true; }
   return false;
