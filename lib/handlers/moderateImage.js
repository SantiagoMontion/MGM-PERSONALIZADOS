--- conflicted
+++ resolved
@@ -6,23 +6,6 @@
 
 const MOD_PREVIEW_LIMIT_BYTES = Number(process.env.MOD_PREVIEW_LIMIT_BYTES ?? 2_000_000);
 const DEFAULT_FRONT_ORIGIN = 'https://mgm-app.vercel.app';
-<<<<<<< HEAD
-=======
-const ALLOW_METHODS = 'GET, POST, OPTIONS';
-const ACCESS_CONTROL_MAX_AGE = '86400';
-const BASE_ALLOW_HEADERS = [
-  'content-type',
-  'authorization',
-  'x-preview',
-  'x-debug',
-  'x-requested-with',
-  'x-admin-token',
-  'x-rid',
-  'cache-control',
-  'pragma',
-];
-const SAFE_HEADER_REGEX = /^[a-z0-9-]+$/;
->>>>>>> dd009cb2
 
 function sanitizeOrigin(value) {
   if (typeof value !== 'string') {
@@ -112,17 +95,7 @@
 
 function applyCors(req, res) {
   const origin = resolveAllowedOrigin(req);
-<<<<<<< HEAD
   applyCorsHeaders(req, res, origin);
-=======
-  if (origin) {
-    res.setHeader?.('Access-Control-Allow-Origin', origin);
-  }
-  res.setHeader?.('Vary', 'Origin, Access-Control-Request-Headers');
-  res.setHeader?.('Access-Control-Allow-Methods', ALLOW_METHODS);
-  res.setHeader?.('Access-Control-Allow-Headers', buildAllowHeaders(req));
-  res.setHeader?.('Access-Control-Max-Age', ACCESS_CONTROL_MAX_AGE);
->>>>>>> dd009cb2
 }
 
 function sendJson(req, res, statusCode, payload) {
