﻿import { useCallback, useEffect, useMemo, useRef, useState } from 'react';
import { useLocation, useNavigate } from 'react-router-dom';
import { PDFDocument } from 'pdf-lib';
import Toast from '@/components/Toast.jsx';
import { useFlow } from '@/state/flow.js';
import { downloadBlob, renderMockup1080 } from '@/lib/mockup.js';
import styles from './Mockup.module.css';
import { buildExportBaseName } from '@/lib/filename.ts';
import { apiFetch, getResolvedApiUrl } from '@/lib/api.js';
import {
  createJobAndProduct,
  ONLINE_STORE_DISABLED_MESSAGE,
  ONLINE_STORE_MISSING_MESSAGE,
  pickCommerceTarget,
} from '@/lib/shopify.ts';
import logger from '../lib/logger';

const safeStr = (v) => (typeof v === 'string' ? v : '').trim();

const normalizeMaterialLabel = (raw) => {
  const s = safeStr(raw).toLowerCase();
  if (s.includes('glass')) return 'Glasspad';
  if (s.includes('pro')) return 'PRO';
  if (s.includes('classic')) return 'Classic';
  return '';
};

// NO mezclar material con productType.
// productType = mousepad/glasspad (tipo de producto).
// material = Classic/PRO/Glasspad (tarifa/título).
const extractFlowBasics = (flow) => {
  const productTypeRaw = safeStr(flow?.productType) || safeStr(flow?.options?.productType) || 'mousepad';
  const productType = productTypeRaw.toLowerCase().includes('glass') ? 'glasspad' : 'mousepad';
  const mat =
    normalizeMaterialLabel(flow?.material)
    || normalizeMaterialLabel(flow?.options?.material)
    || normalizeMaterialLabel(flow?.editorState?.material)
    || normalizeMaterialLabel(flow?.editorState?.options?.material)
    || normalizeMaterialLabel(flow?.editorState?.productType)
    || (productType === 'glasspad' ? 'Glasspad' : 'Classic');

  const resolveNumber = (...values) => {
    for (const value of values) {
      const num = Number(value);
      if (Number.isFinite(num) && num > 0) {
        return Math.round(num);
      }
    }
    return NaN;
  };

  let widthCm = resolveNumber(
    flow?.widthCm,
    flow?.composition?.widthCm,
    flow?.editorState?.widthCm,
    flow?.editorState?.size_cm?.w,
    flow?.editorState?.composition?.widthCm,
    flow?.masterWidthMm ? Number(flow.masterWidthMm) / 10 : undefined,
  );
  let heightCm = resolveNumber(
    flow?.heightCm,
    flow?.composition?.heightCm,
    flow?.editorState?.heightCm,
    flow?.editorState?.size_cm?.h,
    flow?.editorState?.composition?.heightCm,
    flow?.masterHeightMm ? Number(flow.masterHeightMm) / 10 : undefined,
  );

  if (mat === 'Glasspad') {
    widthCm = 49;
    heightCm = 42;
  }

  const designName = safeStr(flow?.designName)
    || safeStr(flow?.editorState?.designName)
    || 'Personalizado';

  return {
    productType,
    mat,
    widthCm: Number.isFinite(widthCm) && widthCm > 0 ? widthCm : NaN,
    heightCm: Number.isFinite(heightCm) && heightCm > 0 ? heightCm : NaN,
    designName,
  };
};

const buildTitle = ({ productType, mat, widthCm, heightCm, designName }) => {
  if (mat === 'Glasspad') {
    return `Glasspad ${designName} 49x42 | PERSONALIZADO`;
  }
  const prefix = productType.toLowerCase().includes('mouse') ? 'Mousepad' : 'Mousepad';
  const w = Number(widthCm);
  const h = Number(heightCm);
  const parts = [prefix, designName];
  if (Number.isFinite(w) && Number.isFinite(h) && w > 0 && h > 0) {
    parts.push(`${w}x${h}`);
  }
  parts.push(mat, '|', 'PERSONALIZADO');
  return parts.join(' ');
};

import { ensureTrackingRid, trackEvent } from '@/lib/tracking';

const PUBLISH_MAX_PAYLOAD_KB = Number(import.meta.env?.VITE_PUBLISH_MAX_PAYLOAD_KB) || 200;
const FLOW_STORAGE_KEY = 'mgm_flow_v1';
const BUY_DEBUG = true;
const dlog = (...args) => { if (BUY_DEBUG) console.log('[buy]', ...args); };
const derr = (...args) => { console.error('[buy]', ...args); };
try {
  if (typeof window !== 'undefined' && !window.__BUY_DEBUG_WIRED__) {
    window.__BUY_DEBUG_WIRED__ = true;
    window.addEventListener('unhandledrejection', (event) => derr('unhandledrejection', event?.reason));
    window.addEventListener('error', (event) => derr('window.onerror', event?.error || event?.message));
  }
} catch (_) {
  // no-op
}
// Guard legacy: mapear preservedCustom al designName actual si existe
// --- Guardia contra referencias sueltas a "preservedCustom" ---
// Si algún handler viejo lo usa como identificador global, lo definimos aquí
// para evitar ReferenceError sin alterar la lógica actual.
try {
  if (typeof window !== 'undefined' && typeof window.preservedCustom === 'undefined') {
    window.preservedCustom = null;
  }
} catch (_) {
  // no-op
}

let preservedCustom = (() => {
  try {
    const maybeFlow = typeof globalThis !== 'undefined'
      ? globalThis.__MGM_FLOW__ || globalThis.__FLOW__ || null
      : null;
    const state = typeof maybeFlow?.get === 'function' ? maybeFlow.get() : maybeFlow;
    const name = state?.designName;
    return name != null ? name.toString() || null : null;
  } catch {
    return null;
  }
})();

try {
  if (typeof window !== 'undefined') {
    if (window.preservedCustom != null) {
      preservedCustom = window.preservedCustom;
    } else {
      window.preservedCustom = preservedCustom;
    }
  }
} catch (_) {
  // no-op
}
// Volvemos a mostrar el wrapper legacy para recuperar su TEXTO,
// pero ocultamos SOLO su <img/> con CSS (ver estilo inyectado abajo).
const SHOW_LEGACY_PREVIEW = true;
const HIDE_LEGACY_IMG_CSS =
  `[class*="previewWrapper"][class*="previewWithImage"] img{display:none!important}`;

function isDataUrl(value) {
  return typeof value === 'string' && value.startsWith('data:');
}

async function imgFromDataUrl(dataUrl) {
  return await new Promise((resolve, reject) => {
    const image = new Image();
    image.decoding = 'async';
    image.onload = () => resolve(image);
    image.onerror = (event) => reject(event instanceof ErrorEvent ? event.error ?? event : event || new Error('mockup_image_load_failed'));
    image.src = dataUrl;
  });
}

function safeName(value) {
  const cleaned = safeReplace(asStr(value), /[\/\\:*?"<>|]+/g, '');
  const trimmed = cleaned.trim();
  return trimmed || 'Design';
}

function cmFromPx(px, dpi) {
  return Math.max(1, Math.round((Number(px) || 0) / (Number(dpi) || 300) * 2.54));
}

const asStr = (value, fallback = '') => {
  if (typeof value === 'string') return value;
  if (value == null) return fallback;
  try {
    return String(value);
  } catch {
    return fallback;
  }
};

const safeReplace = (value, pattern, replacement) => asStr(value).replace(pattern, replacement);

function loadPersistedFlow() {
  if (typeof window === 'undefined') return null;
  const keys = ['mgm:flow', FLOW_STORAGE_KEY];
  for (const key of keys) {
    try {
      const raw = window.localStorage.getItem(key);
      if (!raw) continue;
      const parsed = JSON.parse(raw);
      if (!parsed || typeof parsed !== 'object') continue;
      const result = { ...parsed };
      if ('widthCm' in result) {
        const num = Number(result.widthCm);
        if (Number.isFinite(num) && num > 0) {
          result.widthCm = Math.round(num);
        } else {
          delete result.widthCm;
        }
      }
      if ('heightCm' in result) {
        const num = Number(result.heightCm);
        if (Number.isFinite(num) && num > 0) {
          result.heightCm = Math.round(num);
        } else {
          delete result.heightCm;
        }
      }
      if (result.options && typeof result.options !== 'object') {
        delete result.options;
      }
      return result;
    } catch {
      // continue to next key
    }
  }
  return null;
}

async function blobToDataUrl(blob) {
  return await new Promise((resolve, reject) => {
    const reader = new FileReader();
    reader.onload = () => {
      const result = reader.result;
      if (typeof result === 'string') {
        resolve(result);
      } else {
        reject(new Error('dataurl_conversion_failed'));
      }
    };
    reader.onerror = (err) => reject(err);
    reader.readAsDataURL(blob);
  });
}

async function uploadPreviewViaApi(objectKey, blob) {
  if (!objectKey || !blob) throw new Error('preview_upload_missing_data');
  const dataUrl = await blobToDataUrl(blob);
  const response = await fetch(getResolvedApiUrl('/api/preview/upload'), {
    method: 'POST',
    headers: { 'Content-Type': 'application/json' },
    body: JSON.stringify({
      objectKey,
      dataUrl,
      contentType: blob.type || 'image/png',
    }),
  });
  const json = await response.json().catch(() => null);
  if (!response.ok || !json?.ok || !json?.publicUrl) {
    console.error('[preview] api upload failed', {
      status: response.status,
      json,
      objectKey,
    });
    throw new Error('preview_upload_failed');
  }
  try {
    console.log('[preview] uploaded', {
      objectKey,
      skip: Boolean(json.skipUpload),
    });
  } catch (_) {
    // noop
  }
  return String(json.publicUrl);
}

export async function ensureMockupUrlInFlow(flow, input) {
  const state = typeof flow?.get === 'function' ? flow.get() : flow;
  if (typeof state?.mockupPublicUrl === 'string' && state.mockupPublicUrl) {
    return state.mockupPublicUrl;
  }
  if (typeof state?.mockupUrl === 'string' && state.mockupUrl && !state.mockupUrl.startsWith('blob:')) {
    return state.mockupUrl;
  }
  const payloadLimitBytes = PUBLISH_MAX_PAYLOAD_KB * 1024;
  if (isDataUrl(state?.mockupDataUrl) && state.mockupDataUrl.length <= payloadLimitBytes) {
    return state.mockupDataUrl;
  }
  const sourceDataUrl = isDataUrl(state?.printFullResDataUrl)
    ? state.printFullResDataUrl
    : (input?.dataUrl && isDataUrl(input.dataUrl) ? input.dataUrl : null);
  if (!isDataUrl(sourceDataUrl)) {
    const err = new Error('missing_print_fullres_dataurl');
    err.reason = 'missing_print_fullres_dataurl';
    throw err;
  }
  const image = await imgFromDataUrl(sourceDataUrl);
  const dpi = Number(state?.approxDpi ?? input?.dpi ?? 300);
  const basics = extractFlowBasics(state);
  const { productType, mat, widthCm, heightCm, designName } = basics;
  const widthRounded = Number.isFinite(widthCm) && widthCm > 0 ? Math.round(widthCm) : undefined;
  const heightRounded = Number.isFinite(heightCm) && heightCm > 0 ? Math.round(heightCm) : undefined;
  const title = buildTitle({ productType, mat, widthCm: widthRounded, heightCm: heightRounded, designName });
  const composition = {
    widthPx: Number(state?.masterWidthPx ?? input?.widthPx ?? image.naturalWidth ?? image.width ?? 0),
    heightPx: Number(state?.masterHeightPx ?? input?.heightPx ?? image.naturalHeight ?? image.height ?? 0),
    widthMm: Number(input?.widthMm ?? state?.masterWidthMm ?? 0) || undefined,
    heightMm: Number(input?.heightMm ?? state?.masterHeightMm ?? 0) || undefined,
    dpi,
    material: mat,
  };
  const designHash = safeStr(state?.designHash ?? state?.designHashState ?? input?.designHash);
  const hash8 = (designHash && designHash.slice(0, 8)) || '00000000';
  const now = new Date();
  const yyyy = now.getFullYear();
  const mm = String(now.getMonth() + 1).padStart(2, '0');
  let objectKeyTitle = safeReplace(title, /\s+/g, ' ').trim();
  if (typeof objectKeyTitle.normalize === 'function') {
    objectKeyTitle = objectKeyTitle.normalize('NFKD');
  }
  objectKeyTitle = objectKeyTitle
    .replace(/[\u0300-\u036f]/g, '')
    .replace(/[^a-zA-Z0-9 _-]/g, '')
    .replace(/\s+/g, ' ')
    .trim();
  const objectKey = `mockups-${yyyy}-${mm}/${objectKeyTitle || 'Personalizado'} ${hash8}.png`;
  const mockupBlob = await renderMockup1080(image, {
    material: mat,
    approxDpi: dpi,
    composition,
  });
  let publicUrl = null;
  try {
    console.log('[preview] about_to_upload', {
      objectKey,
      mat,
      w: Number.isFinite(widthRounded) ? widthRounded : null,
      h: Number.isFinite(heightRounded) ? heightRounded : null,
    });
    publicUrl = await uploadPreviewViaApi(objectKey, mockupBlob);
  } catch (uploadErr) {
    logger.debug?.('[mockup] preview_upload_failed', uploadErr);
    publicUrl = null;
  }
  if (publicUrl) {
    publicUrl = String(publicUrl);
  }

  const nextState = typeof flow?.get === 'function' ? flow.get() : state;

  if (publicUrl) {
    try {
      if (typeof flow?.set === 'function') {
        flow.set({
          ...nextState,
          mockupBlob,
          mockupPublicUrl: publicUrl,
          mockupUrl: publicUrl,
          widthCm: Number.isFinite(widthRounded) ? widthRounded : nextState?.widthCm ?? null,
          heightCm: Number.isFinite(heightRounded) ? heightRounded : nextState?.heightCm ?? null,
          material: mat,
          designName,
          title,
          productType,
          options: { ...(nextState?.options || {}), material: mat, productType },
          mockupDataUrl: null,
        });
      }
    } catch (stateErr) {
      logger.debug?.('[mockup] state_update_failed', stateErr);
    }
    try {
      console.log('[audit:flow:persist]', {
        designName,
        material: mat,
        widthCm: Number.isFinite(widthRounded) ? widthRounded : null,
        heightCm: Number.isFinite(heightRounded) ? heightRounded : null,
      });
    } catch (_) {
      // noop
    }
    console.log('[diag] mockup ensured', publicUrl);
    return publicUrl;
  }

  const fallbackUrl = (() => {
    if (typeof nextState?.mockupPublicUrl === 'string' && nextState.mockupPublicUrl) {
      return nextState.mockupPublicUrl;
    }
    if (typeof nextState?.mockupUrl === 'string' && nextState.mockupUrl) {
      return nextState.mockupUrl;
    }
    if (isDataUrl(nextState?.mockupDataUrl)) {
      return nextState.mockupDataUrl;
    }
    try {
      if (typeof URL !== 'undefined') {
        return URL.createObjectURL(mockupBlob);
      }
    } catch (blobErr) {
      logger.debug?.('[mockup] blob_url_failed', blobErr);
    }
    return null;
  })();

  if (fallbackUrl && typeof flow?.set === 'function') {
    try {
      flow.set({
        ...nextState,
        mockupBlob,
        mockupPublicUrl: nextState?.mockupPublicUrl || null,
        mockupUrl: fallbackUrl,
      });
    } catch (stateErr) {
      logger.debug?.('[mockup] fallback_state_failed', stateErr);
    }
  }

  if (fallbackUrl) {
    return fallbackUrl;
  }

  const err = new Error('missing_mockup_url');
  err.reason = 'missing_mockup_url';
  throw err;
}

async function waitUrlReady(url, tries = 8, delayMs = 350) {
  if (!url || typeof url !== 'string') {
    return false;
  }
  for (let i = 0; i < tries; i += 1) {
    try {
      const response = await fetch(url, { method: 'HEAD', cache: 'no-store' });
      if (response.ok) {
        return true;
      }
    } catch (_) {
      // noop
    }
    await new Promise((resolve) => {
      setTimeout(resolve, delayMs * (1 + i * 0.2));
    });
  }
  return false;
}

async function ensureMockupPublicReady(flowState) {
  const resolveState = () => (typeof flowState?.get === 'function' ? flowState.get() : flowState);
  let state = resolveState();
  if (!state?.mockupPublicUrl && !state?.mockupUrl) {
    try {
      await ensureMockupUrlInFlow(flowState);
    } catch (err) {
      logger.debug?.('[mockup] ensure_mockup_url_in_flow_failed', err);
    }
    state = resolveState();
  }
  const url = state?.mockupPublicUrl || state?.mockupUrl;
  if (!url) {
    return;
  }
  try {
    const ready = await waitUrlReady(url, 3, 250);
    if (!ready) {
      logger.debug?.('[mockup] mockup_head_unconfirmed', { url });
    }
  } catch (headErr) {
    logger.debug?.('[mockup] mockup_head_failed', headErr);
  }
}

function buildDimsFromFlowState(flowState) {
  const dpi = Number(flowState?.approxDpi ?? 300);
  const pxToCm = (px) => {
    const num = Number(px);
    if (!Number.isFinite(num) || num <= 0 || !Number.isFinite(dpi) || dpi <= 0) return undefined;
    return Math.round((num / dpi) * 2.54);
  };
  const widthCmCandidate = Number(flowState?.widthCm);
  const heightCmCandidate = Number(flowState?.heightCm);
  const widthCm = Number.isFinite(widthCmCandidate) && widthCmCandidate > 0
    ? widthCmCandidate
    : flowState?.masterWidthMm
      ? Math.round(Number(flowState.masterWidthMm) / 10)
      : pxToCm(flowState?.masterWidthPx);
  const heightCm = Number.isFinite(heightCmCandidate) && heightCmCandidate > 0
    ? heightCmCandidate
    : flowState?.masterHeightMm
      ? Math.round(Number(flowState.masterHeightMm) / 10)
      : pxToCm(flowState?.masterHeightPx);
  return {
    widthCm: Number.isFinite(widthCm) && widthCm > 0 ? widthCm : undefined,
    heightCm: Number.isFinite(heightCm) && heightCm > 0 ? heightCm : undefined,
  };
}

function buildShopifyPayload(flowState, mode) {
  const source = typeof flowState?.get === 'function' ? flowState.get() : flowState || {};
<<<<<<< HEAD
  const basics = extractFlowBasics(source);
  let { productType, mat, widthCm, heightCm, designName } = basics;
  if (!designName) {
    const designNameRaw = (source?.designName ?? '').toString();
    designName = designNameRaw.trim();
  }
  if (!Number.isFinite(widthCm) || widthCm <= 0 || !Number.isFinite(heightCm) || heightCm <= 0) {
    const dims = buildDimsFromFlowState(source);
    widthCm = Number.isFinite(widthCm) && widthCm > 0 ? widthCm : dims.widthCm;
    heightCm = Number.isFinite(heightCm) && heightCm > 0 ? heightCm : dims.heightCm;
  }
=======
  const designNameRaw = (source?.designName ?? '').toString();
  const designName = designNameRaw.trim();
  // *** FUENTE ÚNICA DE VERDAD: lo que guardamos al “Continuar” ***
  let widthCm = Number(source?.widthCm);
  let heightCm = Number(source?.heightCm);
>>>>>>> 38da3678
  if (!Number.isFinite(widthCm) || widthCm <= 0 || !Number.isFinite(heightCm) || heightCm <= 0) {
    widthCm = Number(source?.composition?.widthCm);
    heightCm = Number(source?.composition?.heightCm);
  }
  if (!Number.isFinite(widthCm) || widthCm <= 0 || !Number.isFinite(heightCm) || heightCm <= 0) {
    widthCm = Number(source?.widthCm);
    heightCm = Number(source?.heightCm);
  }
  if (!Number.isFinite(widthCm) || widthCm <= 0 || !Number.isFinite(heightCm) || heightCm <= 0) {
    widthCm = undefined;
    heightCm = undefined;
  }
<<<<<<< HEAD
  if (mat === 'Glasspad') {
=======
  // MATERIAL: tomar SIEMPRE lo que el usuario eligió en el editor/opciones
  const materialLabel = normalizeMaterialLabel(source?.material ?? source?.options?.material);
  // Glasspad SIEMPRE 49x42 cm (independiente del canvas)
  if (materialLabel === 'Glasspad') {
>>>>>>> 38da3678
    widthCm = 49;
    heightCm = 42;
  }
  const roundedWidth = Number.isFinite(widthCm) && widthCm > 0 ? Math.round(widthCm) : undefined;
  const roundedHeight = Number.isFinite(heightCm) && heightCm > 0 ? Math.round(heightCm) : undefined;
  const title = buildTitle({ productType, mat, widthCm: roundedWidth, heightCm: roundedHeight, designName });
  const priceTransfer = Number(source?.priceTransfer ?? 0);
  const priceNormal = Number(source?.priceNormal ?? 0);
  const currency = source?.priceCurrency;
<<<<<<< HEAD
=======
  // Enviar SIEMPRE URL pública del mockup (nunca dataURL) para que REST lo adjunte
>>>>>>> 38da3678
  const mockupUrl = source?.mockupPublicUrl || source?.mockupUrl || null;
  const payload = {
    mode,
    designName,
<<<<<<< HEAD
    widthCm: roundedWidth,
    heightCm: roundedHeight,
    options: { ...(source?.options || {}), material: mat, productType },
    material: mat,
    materialResolved: mat,
=======
    widthCm,
    heightCm, // ← viajan en cm tal cual eligió el cliente
    // Mandar material en los 3 campos para que jamás se pierda en merges intermedios
    options: { ...(source?.options || {}), material: materialLabel, productType: source?.productType },
    material: materialLabel,
    materialResolved: materialLabel,
>>>>>>> 38da3678
    title,
    priceTransfer,
    priceNormal,
    currency,
    productType,
    mockupUrl,
    pdfPublicUrl: source?.pdfPublicUrl,
    masterPublicUrl: source?.masterPublicUrl || null,
    designHash: source?.designHash,
    masterWidthPx: source?.masterWidthPx,
    masterHeightPx: source?.masterHeightPx,
    ...(mode === 'private' ? { isPrivate: true } : {}),
  };
  return payload;
}


function toastErr(msg) {
  try {
    window?.toast?.error?.(msg);
  } catch (err) {
    logger.debug('[mockup] toast_error_failed', err);
  }
}

async function ensureAssetsForPublish(flowState) {
  const state = typeof flowState?.get === 'function' ? flowState.get() : flowState;
  if (!state?.pdfPublicUrl) {
    throw new Error('missing_pdf_public_url');
  }
  const flowLike = typeof flowState?.set === 'function' ? flowState : state;
  await ensureMockupUrlInFlow(flowLike);
}

function notifyMissingAssetsError(error) {
  const code = String(error?.message || error?.reason || '').trim();
  if (code === 'missing_pdf_public_url') {
    toastErr('Falta el PDF. Volvé al editor y tocá "Continuar" para generarlo.');
    return;
  }
  if (code === 'missing_mockup_url') {
    toastErr('Falta la imagen de mockup. Reintentá "Continuar" o recargá la vista.');
    return;
  }
  if (code === 'missing_print_fullres_dataurl') {
    toastErr('No encontramos la composición final para generar el mockup. Volvé al editor y tocá "Continuar".');
    return;
  }
  toastErr('No se puede continuar: recursos incompletos.');
}

/** NUEVO: imagen de la sección (reemplazá el path por el tuyo) */
const TESTIMONIAL_ICONS = [
  '/icons/testimonio1.png',
  '/icons/testimonio2.png',
  '/icons/testimonio3.png',
];
const COMMUNITY_HERO_IMAGE = '/icons/community-hero.png';
const CART_STATUS_LABELS = {
  idle: 'Agregar al carrito',
  creating: 'Creando producto…',
  opening: 'Abriendo producto…',
};

const CTA_BUTTON_CONTENT_STYLE = {
  display: 'inline-flex',
  alignItems: 'center',
  justifyContent: 'center',
  gap: '8px',
  minHeight: '1em',
};

const CTA_BUTTON_SPINNER_STYLE = {
  width: '18px',
  height: '18px',
};

function CtaButton({
  label,
  busyLabel,
  isBusy,
  className,
  disabled = false,
  onClick,
  type = 'button',
  buttonRef,
  ariaLabel,
  title,
}) {
  const handleClick = (event) => {
    if (disabled || isBusy) {
      event.preventDefault();
      return;
    }
    if (onClick) {
      onClick(event);
    }
  };

  const loadingLabel = typeof busyLabel !== 'undefined' ? busyLabel : 'Procesando…';

  return (
    <button
      type={type}
      ref={buttonRef}
      className={className}
      disabled={disabled || isBusy}
      aria-disabled={disabled || isBusy ? 'true' : undefined}
      aria-busy={isBusy ? 'true' : undefined}
      onClick={handleClick}
      aria-label={ariaLabel}
      title={title}
    >
      <span style={CTA_BUTTON_CONTENT_STYLE}>
        {isBusy ? (
          <>
            <span
              className="spinner"
              aria-hidden="true"
              style={CTA_BUTTON_SPINNER_STYLE}
            />
            <span>{loadingLabel}</span>
          </>
        ) : (
          label
        )}
      </span>
    </button>
  );
}

const SHOPIFY_DOMAIN = (() => {
  const fromImportMeta =
    typeof import.meta !== 'undefined'
    && import.meta?.env
    && typeof import.meta.env.VITE_SHOPIFY_DOMAIN === 'string'
      ? import.meta.env.VITE_SHOPIFY_DOMAIN
      : '';
  const fromProcess =
    typeof process !== 'undefined'
    && process?.env
    && typeof process.env.VITE_SHOPIFY_DOMAIN === 'string'
      ? process.env.VITE_SHOPIFY_DOMAIN
      : '';
  const raw = (fromImportMeta || fromProcess || '').trim();
  if (!raw) return '';
  let sanitized = safeReplace(raw, /^https?:\/\//i, '');
  sanitized = safeReplace(sanitized, /\/+$/, '');
  return sanitized;
})();

const SHOULD_LOG_COMMERCE = (() => {
  const fromImportMeta =
    typeof import.meta !== 'undefined'
    && import.meta?.env
    && typeof import.meta.env.VITE_LOG_COMMERCE === 'string'
      ? import.meta.env.VITE_LOG_COMMERCE
      : '';
  const fromProcess =
    typeof process !== 'undefined'
    && process?.env
    && typeof process.env.VITE_LOG_COMMERCE === 'string'
      ? process.env.VITE_LOG_COMMERCE
      : '';
  const normalized = (fromImportMeta || fromProcess || '').trim().toLowerCase();
  if (!normalized) return false;
  return normalized === '1'
    || normalized === 'true'
    || normalized === 'yes'
    || normalized === 'on';
})();

const BENEFITS = [
  {
    icon: '',
    title: 'ðŸŽ Regalos sorpresa en cada pedido',
    description: 'Cada compra merece un mimo extra <3',
  },
  {
    icon: '',
    title: '✅ Durabilidad y calidad garantizada',
    description: 'Materiales seleccionados, costuras reforzadas y tests reales. Tu pad está hecho para durar.',
  },
  {
    icon: '',
    title: 'ðŸŽ¨ Un mousepad que se adapta perfecto a tu setup',
    description: 'Material, diseño y medida elegidos por vos.',
  },
];

export default function Mockup() {
  console.log('ÁÉÍÓÚ ¿¡ ñ Ñ ✓');
  const flow = useFlow();
  const location = useLocation();
  const navigate = useNavigate();
  const qs = useMemo(() => new URLSearchParams(location.search), [location.search]);
  const urlSeed = useMemo(() => ({
    material: qs.get('mat') || undefined,
    widthCm: qs.get('w') ? Number(qs.get('w')) : undefined,
    heightCm: qs.get('h') ? Number(qs.get('h')) : undefined,
    designName: qs.get('name') || undefined,
  }), [qs]);
  const initialUrlSeedRef = useRef(urlSeed);
  const [flowReady, setFlowReady] = useState(false);

  useEffect(() => {
    if (typeof window === 'undefined') {
      setFlowReady(true);
      return;
    }
    const seed = initialUrlSeedRef.current || {};
    const persisted = loadPersistedFlow() || {};
    const current = (typeof flow?.get === 'function' ? flow.get() : flow) || {};
    const currentOptions = (current?.options && typeof current.options === 'object') ? current.options : {};
    const persistedOptions = (persisted?.options && typeof persisted.options === 'object') ? persisted.options : {};
    const mergedOptions = { ...persistedOptions, ...currentOptions };
    const patch = {};

    const designNameSeed = safeStr(seed.designName);
    const designNamePersisted = safeStr(persisted.designName);
    const designNameCurrent = safeStr(current.designName);
    if (!designNameCurrent && (designNameSeed || designNamePersisted)) {
      patch.designName = designNameSeed || designNamePersisted;
    }

    const materialSeed = safeStr(seed.material);
    const materialPersisted = safeStr(
      persisted.material
        ?? persisted.materialResolved
        ?? persistedOptions.material,
    );
    const materialCurrent = safeStr(
      current.material
        ?? current.materialResolved
        ?? currentOptions.material,
    );
    const resolvedMaterial = materialCurrent || materialSeed || materialPersisted || null;
    if (!materialCurrent && (materialSeed || materialPersisted)) {
      const mat = materialSeed || materialPersisted;
      patch.material = mat;
      patch.materialResolved = persisted.materialResolved ?? mat;
    }

    const optionMaterial = materialCurrent
      || materialSeed
      || materialPersisted
      || mergedOptions.material;
    if (optionMaterial) {
      mergedOptions.material = optionMaterial;
    }
    const mergedOptionsString = JSON.stringify(mergedOptions || {});
    const currentOptionsString = JSON.stringify(currentOptions || {});
    if (mergedOptionsString !== currentOptionsString) {
      patch.options = mergedOptions;
    }

    const currentWidth = Number(current.widthCm);
    const seedWidth = Number(seed.widthCm);
    const persistedWidth = Number(persisted.widthCm);
    if (!(Number.isFinite(currentWidth) && currentWidth > 0)) {
      const widthCandidate = Number.isFinite(seedWidth) && seedWidth > 0
        ? seedWidth
        : (Number.isFinite(persistedWidth) && persistedWidth > 0 ? persistedWidth : null);
      if (Number.isFinite(widthCandidate) && widthCandidate > 0) {
        patch.widthCm = Math.round(widthCandidate);
      }
    }

    const currentHeight = Number(current.heightCm);
    const seedHeight = Number(seed.heightCm);
    const persistedHeight = Number(persisted.heightCm);
    if (!(Number.isFinite(currentHeight) && currentHeight > 0)) {
      const heightCandidate = Number.isFinite(seedHeight) && seedHeight > 0
        ? seedHeight
        : (Number.isFinite(persistedHeight) && persistedHeight > 0 ? persistedHeight : null);
      if (Number.isFinite(heightCandidate) && heightCandidate > 0) {
        patch.heightCm = Math.round(heightCandidate);
      }
    }

    const finalWidth = Number.isFinite(Number(patch.widthCm)) ? Number(patch.widthCm) : Number(current.widthCm);
    const finalHeight = Number.isFinite(Number(patch.heightCm)) ? Number(patch.heightCm) : Number(current.heightCm);
    if (resolvedMaterial === 'Glasspad') {
      if (!(Number.isFinite(finalWidth) && finalWidth > 0)) {
        patch.widthCm = 49;
      }
      if (!(Number.isFinite(finalHeight) && finalHeight > 0)) {
        patch.heightCm = 42;
      }
    }

    const mockupPersisted = safeStr(persisted.mockupPublicUrl || persisted.mockupUrl);
    if (!safeStr(current.mockupPublicUrl) && mockupPersisted) {
      patch.mockupPublicUrl = mockupPersisted;
    }
    const mockupUrlPersisted = safeStr(persisted.mockupUrl || persisted.mockupPublicUrl);
    if (!safeStr(current.mockupUrl) && mockupUrlPersisted) {
      patch.mockupUrl = mockupUrlPersisted;
    }
    if (!safeStr(current.productType) && safeStr(persisted.productType)) {
      patch.productType = safeStr(persisted.productType);
    }
    if (!current.approxDpi && Number.isFinite(Number(persisted.approxDpi))) {
      patch.approxDpi = Number(persisted.approxDpi);
    }
    if (!current.masterWidthPx && Number.isFinite(Number(persisted.masterWidthPx))) {
      patch.masterWidthPx = Number(persisted.masterWidthPx);
    }
    if (!current.masterHeightPx && Number.isFinite(Number(persisted.masterHeightPx))) {
      patch.masterHeightPx = Number(persisted.masterHeightPx);
    }

    if (typeof flow?.set === 'function' && Object.keys(patch).length > 0) {
      flow.set(patch);
    }

    try {
      const mergedForLog = {
        ...persisted,
        ...current,
        ...patch,
        options: {
          ...persistedOptions,
          ...currentOptions,
          ...(patch.options || {}),
        },
      };
      const matForLog = safeStr(
        mergedForLog.material
          ?? mergedForLog.materialResolved
          ?? mergedForLog.options?.material
          ?? seed.material,
      ) || null;
      const widthForLog = Number.isFinite(Number(mergedForLog.widthCm)) && Number(mergedForLog.widthCm) > 0
        ? Math.round(Number(mergedForLog.widthCm))
        : null;
      const heightForLog = Number.isFinite(Number(mergedForLog.heightCm)) && Number(mergedForLog.heightCm) > 0
        ? Math.round(Number(mergedForLog.heightCm))
        : null;
      const titleForLog = buildTitle({
        ...extractFlowBasics(mergedForLog),
        designName: safeStr(mergedForLog.designName || seed.designName || 'Personalizado') || 'Personalizado',
        widthCm: widthForLog || undefined,
        heightCm: heightForLog || undefined,
      });
      console.log('[audit:flow:rehydrated]', {
        material: matForLog,
        optionsMaterial: mergedForLog.options?.material ?? null,
        widthCm: widthForLog,
        heightCm: heightForLog,
        title: titleForLog,
        mockupPublicUrl: mergedForLog.mockupPublicUrl ?? null,
      });
    } catch (_) {
      // noop
    }

    setFlowReady(true);
  }, []); // eslint-disable-line react-hooks/exhaustive-deps

  const flowState = typeof flow?.get === 'function' ? flow.get() : flow;
  const f = (typeof flow?.get === 'function' && flow.get()) || flowState || {};
  const designName = (f?.designName ?? '').toString();
  // Sincronizar el nombre con la guardia global, para que cualquier referencia legacy lo encuentre.
  try {
    if (typeof window !== 'undefined') {
      window.preservedCustom = designName || null;
      preservedCustom = window.preservedCustom;
    }
  } catch (_) {
    // no-op
  }
  const frontTitle = useMemo(() => {
    const designNameRaw = typeof flow?.designName === 'string' ? flow.designName : '';
    const designNameValue = designNameRaw.trim() || 'Personalizado';
    const materialLabel = safeStr(
      flow?.material
        ?? flow?.materialResolved
        ?? flow?.options?.material
        ?? initialUrlSeedRef.current?.material,
    );
    const isGlass = materialLabel === 'Glasspad';
    const baseCategory = isGlass ? 'Glasspad' : 'Mousepad';
    const widthCandidate = Number(flow?.editorState?.size_cm?.w ?? flow?.widthCm ?? initialUrlSeedRef.current?.widthCm);
    const heightCandidate = Number(flow?.editorState?.size_cm?.h ?? flow?.heightCm ?? initialUrlSeedRef.current?.heightCm);
    const widthCm = Number.isFinite(widthCandidate) && widthCandidate > 0 ? Math.round(widthCandidate) : null;
    const heightCm = Number.isFinite(heightCandidate) && heightCandidate > 0 ? Math.round(heightCandidate) : null;
    const hasDims = widthCm != null && heightCm != null;
    if (isGlass) {
      return hasDims
        ? `${baseCategory} ${designNameValue} ${widthCm}x${heightCm} | PERSONALIZADO`
        : `${baseCategory} ${designNameValue} | PERSONALIZADO`;
    }
    const matPart = materialLabel ? ` ${materialLabel}` : '';
    return hasDims
      ? `${baseCategory} ${designNameValue} ${widthCm}x${heightCm}${matPart} | PERSONALIZADO`
      : `${baseCategory} ${designNameValue}${matPart} | PERSONALIZADO`;
  }, [flow]);

  useEffect(() => {
    const mat = safeStr(
      flow?.material
        ?? flow?.materialResolved
        ?? flow?.options?.material,
    );
    const width = Number(flow?.widthCm);
    const height = Number(flow?.heightCm);
    if (!flowReady) return;
    if (!mat || !(Number.isFinite(width) && width > 0) || !(Number.isFinite(height) && height > 0)) {
      return;
    }
    ensureMockupUrlInFlow(flow).catch((error) => {
      logger.debug?.('[mockup] ensure_mockup_url_initial_failed', error);
    });
  }, [
    flowReady,
    flow?.material,
    flow?.materialResolved,
    flow?.options?.material,
    flow?.widthCm,
    flow?.heightCm,
  ]);
  const [busy, setBusy] = useState(false);
  const [cartStatus, setCartStatus] = useState('idle');
  const [publicBusy, setPublicBusy] = useState(false);
  const [privateBusy, setPrivateBusy] = useState(false);
  const [buyBtnBusy, setBuyBtnBusy] = useState(false);
  const [cartBtnBusy, setCartBtnBusy] = useState(false);
  const [toast, setToast] = useState(null);
  const [isBuyPromptOpen, setBuyPromptOpen] = useState(false);
  const buyNowButtonRef = useRef(null);
  const modalRef = useRef(null);
  const firstActionButtonRef = useRef(null);
  const wasModalOpenedRef = useRef(false);
  const successToastTimeoutRef = useRef(null);

  const withBuyBtnSpin = useCallback((fn) => {
    return async (...args) => {
      setBuyBtnBusy(true);
      try {
        return await fn(...args);
      } finally {
        setBuyBtnBusy(false);
      }
    };
  }, []);

  const withCartBtnSpin = useCallback((fn) => {
    return async (...args) => {
      if (cartBtnBusy) {
        return;
      }
      setCartBtnBusy(true);
      try {
        return await fn(...args);
      } finally {
        setCartBtnBusy(false);
      }
    };
  }, [cartBtnBusy]);

  const cartButtonLabel = CART_STATUS_LABELS[cartStatus] || CART_STATUS_LABELS.idle;
  const cartBusy = cartStatus !== 'idle';
  const cartInteractionBusy = cartBtnBusy || cartBusy;
  const buyPromptTitleId = 'buy-choice-title';
  const buyPromptDescriptionId = 'buy-choice-description';
  useEffect(() => {
    if (typeof document === 'undefined') return;
    if (!frontTitle) return;
    try {
      document.title = frontTitle;
    } catch (err) {
      logger.debug?.('[mockup] title_update_failed', err);
    }
  }, [frontTitle]);

  const mockupSrc = useMemo(() => {
    const state = flowState && typeof flowState === 'object' ? flowState : {};
    if (typeof state.mockupPublicUrl === 'string' && state.mockupPublicUrl) {
      return state.mockupPublicUrl;
    }
    if (typeof state.mockupUrl === 'string' && state.mockupUrl) {
      return state.mockupUrl;
    }
    if (isDataUrl(state.mockupDataUrl)) {
      return state.mockupDataUrl;
    }
    return null;
  }, [flowState]);
  const mockupUrl = mockupSrc;
  const discountCode = useMemo(() => {
    if (typeof window === 'undefined') return '';
    try {
      const params = new URLSearchParams(location.search);
      const code = params.get('discount');
      if (typeof code === 'string' && code.trim()) {
        return code.trim();
      }
      try {
        const stored = window.sessionStorage.getItem('MGM_discountCode');
        return typeof stored === 'string' ? stored.trim() : '';
      } catch (storageErr) {
        logger.warn('[mockup-discount-storage-read]', storageErr);
        return '';
      }
    } catch (err) {
      logger.warn('[mockup-discount-parse]', err);
      return '';
    }
  }, [location.search]);

  const normalizeOptionalString = (value) => {
    if (typeof value === 'string') {
      const trimmed = value.trim();
      return trimmed ? trimmed : undefined;
    }
    if (typeof value === 'number' && Number.isFinite(value)) {
      return String(value);
    }
    return undefined;
  };

  const pickFirstString = (...values) => {
    for (const value of values) {
      const normalized = normalizeOptionalString(value);
      if (normalized) return normalized;
    }
    return undefined;
  };

  const rid =
    pickFirstString(
      flow?.uploadDiagId,
      flow?.editorState?.upload_diag_id,
      flow?.editorState?.diag_id,
      flow?.editorState?.job?.rid,
      flow?.editorState?.job?.diag_id,
      flow?.editorState?.job?.request_id,
    )
    || (typeof window !== 'undefined' ? ensureTrackingRid() ?? undefined : undefined);

  const designSlug = pickFirstString(
    flow?.editorState?.design?.slug,
    flow?.editorState?.design_slug,
    flow?.editorState?.designSlug,
    flow?.editorState?.job?.design_slug,
    flow?.editorState?.job?.slug,
    flow?.lastProduct?.productHandle,
  );

  const lastProduct = flow?.lastProduct || null;
  const lastProductId = pickFirstString(lastProduct?.productId, lastProduct?.id);
  const lastVariantId = pickFirstString(
    lastProduct?.variantId,
    lastProduct?.variant_id,
    lastProduct?.variantIdNumeric,
    lastProduct?.variantIdGid,
  );

  const mockupImageSrc = useMemo(() => {
    const state = typeof flow?.get === 'function' ? flow.get() : flow;
    if (state?.mockupPublicUrl) return state.mockupPublicUrl;
    if (state?.mockupUrl) return state.mockupUrl;
    return isDataUrl(state?.mockupDataUrl) ? state.mockupDataUrl : null;
  }, [flow]);

  function debugTrackFire(eventName, ridValue) {
    if (typeof window === 'undefined') return;
    if ((window).__TRACK_DEBUG__ === true) {
      console.debug('[track:fire]', { event: eventName, rid: ridValue });
    }
  }

  useEffect(() => {
    if (typeof window === 'undefined') return;
    const resolvedRid = ensureTrackingRid();
    if (!resolvedRid) return;

    let storedFlag = '';
    try {
      if (window.sessionStorage) {
        storedFlag = window.sessionStorage.getItem('mockup_view_sent') || '';
      }
    } catch (storageErr) {
      logger.warn('[mockup-view-flag-read]', storageErr);
    }
    if (storedFlag === resolvedRid) {
      return;
    }

    debugTrackFire('mockup_view', resolvedRid);
    trackEvent('mockup_view', {
      rid: resolvedRid,
      design_slug: designSlug,
      product_handle: lastProduct?.productHandle,
    });
    try {
      if (window.sessionStorage) {
        window.sessionStorage.setItem('mockup_view_sent', resolvedRid);
      }
    } catch (storageErr) {
      logger.warn('[mockup-view-flag-write]', storageErr);
    }
  }, [designSlug, rid]);

  useEffect(() => {
    if (typeof window === 'undefined') return;
    const resolvedRid = ensureTrackingRid() || rid;
    if (!resolvedRid) return;

    const purchaseOptionsVisible = Boolean(mockupUrl);
    if (!purchaseOptionsVisible) {
      return;
    }

    const flagKey = `view_opts_sent_${resolvedRid}`;
    let storedFlag = '';
    try {
      if (window.sessionStorage) {
        storedFlag = window.sessionStorage.getItem(flagKey) || '';
      }
    } catch (storageErr) {
      logger.warn('[mockup-view-options-flag-read]', storageErr);
    }
    if (storedFlag === '1') {
      return;
    }

    debugTrackFire('view_purchase_options', resolvedRid);
    trackEvent('view_purchase_options', {
      rid: resolvedRid,
      design_slug: designSlug,
      product_handle: lastProduct?.productHandle,
    });
    try {
      if (window.sessionStorage) {
        window.sessionStorage.setItem(flagKey, '1');
      }
    } catch (storageErr) {
      logger.warn('[mockup-view-options-flag-write]', storageErr);
    }
  }, [designSlug, mockupUrl, rid]);

  useEffect(() => {
    if (typeof window === 'undefined') return;
    try {
      if (discountCode) {
        window.sessionStorage.setItem('MGM_discountCode', discountCode);
      } else {
        window.sessionStorage.removeItem('MGM_discountCode');
      }
    } catch (err) {
      logger.warn('[mockup-discount-storage-write]', err);
    }
  }, [discountCode]);

  useEffect(() => {
    if (!toast?.persist) {
      setToast(null);
    }
    setCartStatus('idle');
    setBusy(false);
    setBuyPromptOpen(false);
    wasModalOpenedRef.current = false;
  }, [flow.mockupUrl, toast?.persist]);

  useEffect(() => {
    if (!isBuyPromptOpen) return;
    wasModalOpenedRef.current = true;
    const timer = setTimeout(() => {
      try {
        firstActionButtonRef.current?.focus?.();
      } catch (focusErr) {
        logger.warn('[buy-prompt-focus]', focusErr);
      }
    }, 0);
    return () => {
      clearTimeout(timer);
    };
  }, [isBuyPromptOpen]);

  useEffect(() => {
    if (isBuyPromptOpen) return;
    if (!wasModalOpenedRef.current) return;
    try {
      buyNowButtonRef.current?.focus?.();
    } catch (focusErr) {
      logger.warn('[buy-prompt-return-focus]', focusErr);
    }
  }, [isBuyPromptOpen]);

  useEffect(() => {
    if (!isBuyPromptOpen) return;
    function handleKeyDown(event) {
      if (event.key === 'Escape' || event.key === 'Esc') {
        if (busy) return;
        event.preventDefault();
        setBuyPromptOpen(false);
        return;
      }
      if (event.key !== 'Tab') return;
      const container = modalRef.current;
      if (!container) return;
      const focusable = Array.from(container.querySelectorAll('button:not([disabled])'));
      if (focusable.length === 0) return;
      const first = focusable[0];
      const last = focusable[focusable.length - 1];
      const active = document.activeElement;
      if (event.shiftKey) {
        if (active === first || !container.contains(active)) {
          event.preventDefault();
          try {
            last.focus();
          } catch (focusErr) {
            logger.warn('[buy-prompt-trap-focus]', focusErr);
          }
        }
      } else {
        if (active === last) {
          event.preventDefault();
          try {
            first.focus();
          } catch (focusErr) {
            logger.warn('[buy-prompt-trap-focus]', focusErr);
          }
        }
      }
    }
    document.addEventListener('keydown', handleKeyDown);
    return () => {
      document.removeEventListener('keydown', handleKeyDown);
    };
  }, [isBuyPromptOpen, busy]);

  useEffect(() => {
    return () => {
      if (successToastTimeoutRef.current) {
        clearTimeout(successToastTimeoutRef.current);
        successToastTimeoutRef.current = null;
      }
    };
  }, []);

  function showFriendlyError(error, options = {}) {
    const { scope = 'mockup' } = options || {};
    logger.error(`[${scope}]`, error);
    const reasonRaw = typeof error?.reason === 'string' && error.reason
      ? error.reason
      : typeof error?.message === 'string' && error.message
        ? error.message
        : 'Error';
    const messageRaw = typeof error?.friendlyMessage === 'string' && error.friendlyMessage
      ? error.friendlyMessage
      : String(error?.message || 'Error');
    let friendly = messageRaw;
    if (reasonRaw === 'missing_mockup') friendly = 'No se encontró el mockup para publicar.';
    else if (reasonRaw === 'missing_variant') friendly = 'No se pudo obtener la variante del producto creado en Shopify.';
    else if (reasonRaw === 'cart_link_failed') friendly = 'No se pudo generar el enlace del carrito. Revisá la configuración de Shopify.';
    else if (reasonRaw === 'checkout_link_failed') friendly = 'No se pudo generar el enlace de compra.';
    else if (reasonRaw === 'private_checkout_failed' || reasonRaw === 'draft_order_failed' || reasonRaw === 'draft_order_http_error' || reasonRaw === 'missing_invoice_url') {
      friendly = 'No pudimos generar el checkout privado, probá de nuevo.';
    }
    else if (reasonRaw === 'missing_customer_email' || reasonRaw === 'missing_email') friendly = 'Completá un correo electrónico válido para comprar en privado.';
    else if (reasonRaw.startsWith('publish_failed')) friendly = 'Shopify rechazó la creación del producto. Revisá los datos enviados.';
    else if (reasonRaw === 'shopify_error') friendly = 'Shopify devolvió un error al crear el producto.';
    else if (reasonRaw === 'product_not_active') friendly = 'El producto quedó como borrador en Shopify. Verificá la visibilidad y reintentá.';
    else if (reasonRaw === 'product_missing_variant') friendly = 'Shopify no devolvió variantes para el producto creado.';
    else if (reasonRaw === 'missing_product_handle') friendly = 'No pudimos confirmar la URL del producto en Shopify.';
    else if (reasonRaw === 'shopify_env_missing') {
      const missing = Array.isArray(error?.missing) && error.missing.length
        ? error.missing.join(', ')
        : 'SHOPIFY_STORE_DOMAIN, SHOPIFY_ADMIN_TOKEN';
      friendly = `La integración con Shopify no está configurada. Faltan las variables: ${missing}.`;
    } else if (reasonRaw === 'shopify_scope_missing') {
      const missing = Array.isArray(error?.missing) && error.missing.length
        ? error.missing.join(', ')
        : 'write_products';
      friendly = `La app de Shopify no tiene permisos suficientes. Reinstalá la app concediendo los scopes: ${missing}.`;
    } else if (reasonRaw === 'shopify_storefront_env_missing') {
      const missing = Array.isArray(error?.missing) && error.missing.length
        ? error.missing.join(', ')
        : 'SHOPIFY_STOREFRONT_TOKEN, SHOPIFY_STOREFRONT_DOMAIN';
      friendly = `La API Storefront de Shopify no está configurada. Faltan las variables: ${missing}.`;
    } else if (reasonRaw === 'shopify_cart_user_error') {
      if (Array.isArray(error?.userErrors) && error.userErrors.length) {
        friendly = `Shopify rechazó el carrito generado: ${error.userErrors.join(' | ')}`;
      } else if (messageRaw && messageRaw !== 'Error') {
        friendly = messageRaw;
      } else {
        friendly = 'Shopify rechazó el carrito generado. Intentá nuevamente en unos segundos.';
      }
    }
    setToast({ message: friendly, tone: 'error', persist: true });
    alert(friendly);
  }

  function finalizeCartSuccess(message, options = {}) {
    const {
      preserveLastProduct = false,
      lastProductOverride = null,
    } = options;
    const lastProductToPreserve = preserveLastProduct
      ? lastProductOverride || flow.lastProduct || null
      : null;
    if (successToastTimeoutRef.current) {
      clearTimeout(successToastTimeoutRef.current);
      successToastTimeoutRef.current = null;
    }
    if (message) {
      setToast({ message, persist: true, tone: 'success' });
      successToastTimeoutRef.current = setTimeout(() => {
        setToast((currentToast) => (currentToast?.persist ? null : currentToast));
        successToastTimeoutRef.current = null;
      }, 4000);
    } else {
      setToast(null);
    }
    setCartStatus('idle');
    setBusy(false);
    flow.reset();
    if (lastProductToPreserve) {
      flow.set({ lastProduct: lastProductToPreserve });
    }
    try {
      navigate('/', { replace: true });
    } catch (navErr) {
      logger.warn('[mockup] cart_success_navigate_failed', navErr);
    }
  }

  function openCommerceTarget(targetUrl) {
    if (typeof window === 'undefined') return false;
    if (!targetUrl || typeof targetUrl !== 'string') return false;
    const trimmed = targetUrl.trim();
    if (!trimmed) return false;
    try {
      const urlInstance = new URL(trimmed, window.location.href);
      const isSameOrigin = urlInstance.origin === window.location.origin;
      if (isSameOrigin) {
        const relative = `${urlInstance.pathname}${urlInstance.search}${urlInstance.hash}` || '/';
        try {
          navigate(relative, { replace: false });
        } catch (navErr) {
          logger.warn('[mockup] internal_navigation_failed', navErr);
          window.location.assign(urlInstance.toString());
        }
        return true;
      }
      const opened = window.open(urlInstance.toString(), '_blank');
      if (opened) {
        return true;
      }
      window.location.assign(urlInstance.toString());
      return true;
    } catch (navErr) {
      logger.warn('[mockup] commerce_navigation_failed', navErr);
      try {
        window.location.assign(trimmed);
        return true;
      } catch (assignErr) {
        logger.warn('[mockup] commerce_navigation_assign_failed', assignErr);
      }
    }
    return false;
  }

  function extractWarningMessages(warnings, warningMessages) {
    if (Array.isArray(warningMessages) && warningMessages.length) {
      return warningMessages
        .map((msg) => (typeof msg === 'string' ? msg.trim() : ''))
        .filter((msg) => Boolean(msg));
    }
    if (Array.isArray(warnings) && warnings.length) {
      return warnings
        .map((entry) => {
          if (!entry) return '';
          if (typeof entry === 'string') return entry;
          if (typeof entry.message === 'string') return entry.message;
          return '';
        })
        .filter((msg) => Boolean(msg));
    }
    return [];
  }

  // === Reactivar CTAs de compra: ejecutar SIEMPRE createJobAndProduct con await ===
  async function runPublish(mode, flowState, options) {
    try {
      dlog('start', { mode });
      const payloadForTrace = (() => {
        try {
          return buildShopifyPayload(flowState, mode);
        } catch (err) {
          derr('payload_failed', mode, err);
          return null;
        }
      })();
      if (payloadForTrace) {
        dlog('payload', {
          mode,
          title: payloadForTrace?.title,
          material: payloadForTrace?.material ?? payloadForTrace?.materialResolved,
          widthCm: payloadForTrace?.widthCm,
          heightCm: payloadForTrace?.heightCm,
          hasPdf: Boolean(payloadForTrace?.pdfPublicUrl),
          hasMockup: Boolean(payloadForTrace?.mockupUrl),
          price: payloadForTrace?.priceTransfer ?? payloadForTrace?.price ?? null,
        });
      }
      const result = await createJobAndProduct(mode, flowState, options);
      const resultUrl = typeof result?.checkoutUrl === 'string' && result.checkoutUrl
        ? result.checkoutUrl
        : typeof result?.productUrl === 'string' && result.productUrl
          ? result.productUrl
          : typeof result?.url === 'string' && result.url
            ? result.url
            : null;
      dlog('done', { mode, ok: result?.ok ?? true, url: resultUrl, reason: result?.reason });
      return result;
    } catch (err) {
      derr('error', mode, err);
      throw err;
    }
  }

  async function startCartFlow(extraOptions = {}) {
    if (busy && cartStatus !== 'idle') return;
    setToast(null);
    try {
      await ensureAssetsForPublish(flow);
    } catch (assetErr) {
      notifyMissingAssetsError(assetErr);
      return;
    }
    setCartStatus('creating');
    setBusy(true);
    let didOpenTarget = false;
    try {
      const normalizedDiscountCode = discountCode || '';
      const baseOptions =
        extraOptions && typeof extraOptions === 'object' ? { ...extraOptions } : {};
      if (normalizedDiscountCode) {
        baseOptions.discountCode = normalizedDiscountCode;
      }
      logger.info('[cart-flow] create_job_and_product_start');
      const result = await runPublish('cart', flow, baseOptions);
      logger.info('[cart-flow] create_job_and_product_success', {
        keys: result && typeof result === 'object' ? Object.keys(result) : null,
      });
      if (SHOULD_LOG_COMMERCE) {
        try {
          const jsonForLog = result && typeof result === 'object' ? result : null;
          logger.debug('[commerce]', {
            tag: 'startCartFlow:publish',
            json: jsonForLog,
            keys: jsonForLog ? Object.keys(jsonForLog) : [],
            busy,
            cartStatus,
          });
        } catch (logErr) {
          logger.warn('[mockup] cart_publish_log_failed', logErr);
        }
      }
      const warningMessages = extractWarningMessages(result?.warnings, result?.warningMessages);
      if (warningMessages.length) {
        try {
          logger.warn('[mockup] cart_flow_warnings', warningMessages);
        } catch (warnErr) {
          logger.debug('[mockup] cart_flow_warn_log_failed', warnErr);
        }
        setToast({ message: warningMessages.join(' ') });
      }

      const jsonCandidates = [];
      if (result && typeof result === 'object') {
        if (result.raw && typeof result.raw === 'object') {
          jsonCandidates.push(result.raw);
        }
        jsonCandidates.push(result);
      }
      let directTarget = '';
      for (const candidate of jsonCandidates) {
        if (!candidate || typeof candidate !== 'object') continue;
        for (const key of ['productUrl', 'checkoutUrl', 'url']) {
          const value = typeof candidate?.[key] === 'string' ? candidate[key].trim() : '';
          if (value) {
            directTarget = value;
            break;
          }
        }
        if (directTarget) {
          break;
        }
      }
      if (directTarget) {
        didOpenTarget = openCommerceTarget(directTarget) || didOpenTarget;
        setCartStatus('idle');
        return;
      }

      const SHOPIFY_DOMAIN = import.meta.env.VITE_SHOPIFY_DOMAIN || '';
      const tgt = pickCommerceTarget(result, SHOPIFY_DOMAIN);
      if (tgt) {
        const opened = openCommerceTarget(tgt);
        didOpenTarget = opened || didOpenTarget;
        if (opened) {
          setCartStatus('idle');
          return;
        }
      }

      const productUrlFromResult =
        typeof result?.productUrl === 'string' && result.productUrl.trim()
          ? result.productUrl.trim()
          : '';
      const checkoutUrlFromResult =
        typeof result?.checkoutUrl === 'string' && result.checkoutUrl.trim()
          ? result.checkoutUrl.trim()
          : '';
      const genericUrlFromResult =
        typeof result?.url === 'string' && result.url.trim()
          ? result.url.trim()
          : typeof result?.product?.url === 'string' && result.product.url.trim()
            ? result.product.url.trim()
            : '';
      const handleFromResult =
        typeof result?.productHandle === 'string' && result.productHandle.trim()
          ? result.productHandle.trim()
          : typeof result?.handle === 'string' && result.handle.trim()
            ? result.handle.trim()
            : typeof result?.product?.handle === 'string' && result.product.handle.trim()
              ? result.product.handle.trim()
              : '';

      const fallbackFromHandle =
        SHOPIFY_DOMAIN && handleFromResult
          ? `https://${SHOPIFY_DOMAIN}/products/${encodeURIComponent(handleFromResult)}`
          : null;

      const targetUrl =
        productUrlFromResult
        || checkoutUrlFromResult
        || genericUrlFromResult
        || fallbackFromHandle;

      if (!targetUrl) {
        const missingTargetError = new Error('Missing target url');
        missingTargetError.reason = 'missing_target_url';
        throw missingTargetError;
      }

      setCartStatus('opening');
      if (typeof window !== 'undefined') {
        const navigationPayload = {
          productUrl: productUrlFromResult || null,
          checkoutUrl: checkoutUrlFromResult || null,
          url: genericUrlFromResult || null,
          handle: handleFromResult || null,
          target: targetUrl,
        };
        console.debug('[publish/add-to-cart]', navigationPayload);
        const opened = openCommerceTarget(targetUrl);
        didOpenTarget = opened || didOpenTarget;
        if (!opened) {
          const navigationError = new Error('navigation_failed');
          navigationError.reason = 'navigation_failed';
          throw navigationError;
        }
      }

      finalizeCartSuccess('Abrimos la página del producto para que lo agregues al carrito.', {
        skipNavigate: didOpenTarget,
      });
      return;
    } catch (err) {
      logger.error('[cart-flow] create_job_and_product_failed', err);
      setCartStatus('idle');
      if (err?.name === 'AbortError') return;
      showFriendlyError(err, { scope: 'cart-flow' });
    } finally {
      setBusy(false);
    }
  }

  async function handle(mode, options = {}) {
    if (mode !== 'checkout' && mode !== 'cart' && mode !== 'private') return;

    let privateStageCallback = null;

    if (mode === 'cart') {
      await startCartFlow(options);
      return;
    }

    if (busy) return;

    setToast(null);
    try {
      await ensureAssetsForPublish(flow);
    } catch (assetErr) {
      notifyMissingAssetsError(assetErr);
      return;
    }

    let submissionFlow = flow;

    if (mode === 'private') {
      const emailPattern = /^[^\s@]+@[^\s@]+\.[^\s@]+$/;
      let emailRaw = typeof flow.customerEmail === 'string' ? flow.customerEmail.trim() : '';
      if (!emailPattern.test(emailRaw)) {
        if (typeof window === 'undefined') {
          alert('Ingresá un correo electrónico válido para comprar en privado.');
          return;
        }
        const promptDefault = typeof flow.customerEmail === 'string' ? flow.customerEmail : '';
        const provided = window.prompt(
          'Ingresá tu correo electrónico para continuar con la compra privada:',
          promptDefault,
        );
        if (provided == null) {
          return;
        }
        const normalized = provided.trim();
        if (!emailPattern.test(normalized)) {
          alert('Ingresá un correo electrónico válido para comprar en privado.');
          return;
        }
        emailRaw = normalized;
      }
      if (emailRaw !== flow.customerEmail) {
        flow.set({ customerEmail: emailRaw });
      }
      submissionFlow = { ...flow, customerEmail: emailRaw };
    }

    try {
      if (mode === 'checkout') {
        setPublicBusy(true);
      } else if (mode === 'private') {
        setPrivateBusy(true);
      }
      setBusy(true);
      let jobOptions = options && typeof options === 'object' ? { ...options } : {};
      if (mode === 'private') {
        const stageCallback = (stage) => {
          if (stage === 'creating_product') {
            setToast({ message: 'Creando producto privado…' });
          } else if (stage === 'creating_checkout') {
            setToast({ message: 'Generando checkout privado…' });
          }
        };
        privateStageCallback = stageCallback;
        setToast({ message: 'Creando producto privado…' });
        jobOptions = {
          ...jobOptions,
          onPrivateStageChange: stageCallback,
          skipPrivateCheckout: true,
        };
      }
      const normalizedDiscountCode = discountCode || '';
      const jobOptionsWithDiscount =
        mode === 'private' || !normalizedDiscountCode
          ? jobOptions
          : { ...jobOptions, discountCode: normalizedDiscountCode };
      logger.info(`[${mode}-flow] create_job_and_product_start`);
      const result = await runPublish(mode, submissionFlow, jobOptionsWithDiscount);
      logger.info(`[${mode}-flow] create_job_and_product_success`, {
        keys: result && typeof result === 'object' ? Object.keys(result) : null,
      });
      const warningMessages = extractWarningMessages(result?.warnings, result?.warningMessages);
      if (warningMessages.length) {
        try {
          logger.warn(`[${mode}-flow] warnings`, warningMessages);
        } catch (warnErr) {
          logger.debug('[handle] warn_log_failed', warnErr);
        }
        setToast({ message: warningMessages.join(' ') });
      }
      const jsonCandidates = [];
      if (result && typeof result === 'object') {
        if (result.raw && typeof result.raw === 'object') {
          jsonCandidates.push(result.raw);
        }
        jsonCandidates.push(result);
      }
      if (mode === 'checkout') {
        if (SHOULD_LOG_COMMERCE) {
          const checkoutJson = result && typeof result === 'object' ? result.publicCheckoutResponse : null;
          try {
            logger.debug('[commerce]', {
              tag: 'public-checkout',
              status: typeof result?.publicCheckoutStatus === 'number' ? result.publicCheckoutStatus : null,
              keys:
                checkoutJson && typeof checkoutJson === 'object'
                  ? Object.keys(checkoutJson)
                  : [],
              checkoutUrl:
                checkoutJson && typeof checkoutJson === 'object'
                  ? (typeof checkoutJson.checkoutUrl === 'string' && checkoutJson.checkoutUrl.trim()
                    ? checkoutJson.checkoutUrl.trim()
                    : typeof checkoutJson.url === 'string' && checkoutJson.url.trim()
                      ? checkoutJson.url.trim()
                      : null)
                  : null,
              diagId:
                checkoutJson && typeof checkoutJson.diagId === 'string' && checkoutJson.diagId
                  ? checkoutJson.diagId
                  : null,
            });
          } catch (logErr) {
            logger.warn('[checkout] public_log_failed', logErr);
          }
        }
        let checkoutTarget = '';
        let directUrlTarget = '';
        let productUrlCandidate = '';
        const handleCandidates = [];
        for (const candidate of jsonCandidates) {
          if (!candidate || typeof candidate !== 'object') continue;
          if (!checkoutTarget) {
            const checkoutUrlValue =
              typeof candidate?.checkoutUrl === 'string' && candidate.checkoutUrl.trim()
                ? candidate.checkoutUrl.trim()
                : '';
            if (checkoutUrlValue) {
              checkoutTarget = checkoutUrlValue;
            }
          }
          if (!directUrlTarget) {
            const urlValue = typeof candidate?.url === 'string' && candidate.url.trim() ? candidate.url.trim() : '';
            if (urlValue) {
              directUrlTarget = urlValue;
            }
          }
          if (!productUrlCandidate) {
            const productUrlValue =
              typeof candidate?.productUrl === 'string' && candidate.productUrl.trim()
                ? candidate.productUrl.trim()
                : '';
            if (productUrlValue) {
              productUrlCandidate = productUrlValue;
            }
          }
          const handleValue =
            typeof candidate?.productHandle === 'string' && candidate.productHandle.trim()
              ? candidate.productHandle.trim()
              : typeof candidate?.handle === 'string' && candidate.handle.trim()
                ? candidate.handle.trim()
                : '';
          if (handleValue) {
            handleCandidates.push(handleValue);
          }
        }
        if (typeof result?.productHandle === 'string' && result.productHandle.trim()) {
          handleCandidates.push(result.productHandle.trim());
        }
        const primaryTarget = checkoutTarget || directUrlTarget;
        if (primaryTarget) {
          if (typeof window !== 'undefined') {
            let popup = null;
            try {
              popup = window.open(primaryTarget, '_blank');
            } catch (openErr) {
              logger.warn('[checkout] popup_open_failed', openErr);
            }
            if (popup == null) {
              try {
                window.location.assign(primaryTarget);
                return finalizeCartSuccess('Listo. Abrimos tu checkout en otra pestaña.', {
                  skipNavigate: true,
                });
              } catch (assignErr) {
                logger.warn('[checkout] location_assign_failed', assignErr);
              }
            }
          }
          finalizeCartSuccess('Listo. Abrimos tu checkout en otra pestaña.', {
            skipNavigate: true,
          });
          return;
        }
        let fallbackTarget = productUrlCandidate;
        if (!fallbackTarget) {
          const handleCandidate = handleCandidates.find((entry) => typeof entry === 'string' && entry.trim());
          if (handleCandidate && SHOPIFY_DOMAIN) {
            const trimmedHandle = safeStr(handleCandidate);
            let normalizedHandle = trimmedHandle.trim();
            normalizedHandle = safeReplace(normalizedHandle, /^\/+/, '');
            normalizedHandle = safeReplace(normalizedHandle, /\/+$/, '');
            fallbackTarget = `https://${SHOPIFY_DOMAIN}/products/${normalizedHandle}`;
          }
        }
        if (!fallbackTarget) {
          fallbackTarget = pickCommerceTarget(result, SHOPIFY_DOMAIN)
            || pickCommerceTarget(flow?.lastProduct || {}, SHOPIFY_DOMAIN);
        }
        if (fallbackTarget) {
          const opened = openCommerceTarget(fallbackTarget);
          if (!opened) {
            const navigationError = new Error('checkout_navigation_failed');
            navigationError.reason = 'checkout_navigation_failed';
            throw navigationError;
          }
          finalizeCartSuccess('Listo. Abrimos tu checkout en otra pestaña.', {
            skipNavigate: true,
          });
          return;
        }
      }
      if (mode === 'private') {
        const variantIdForCheckout = typeof result?.variantId === 'string' ? result.variantId : '';
        if (!variantIdForCheckout) {
          throw new Error('missing_variant');
        }
        try {
          privateStageCallback?.('creating_checkout');
        } catch (stageErr) {
          logger.debug('[private-checkout] stage_callback_failed', stageErr);
        }
        const payloadFromResult = result?.privateCheckoutPayload && typeof result.privateCheckoutPayload === 'object'
          ? result.privateCheckoutPayload
          : {};
        const privatePayload = {
          quantity: 1,
          ...(result?.productId ? { productId: result.productId } : {}),
          ...payloadFromResult,
          variantId: payloadFromResult?.variantId || variantIdForCheckout,
        };
        if (!privatePayload.variantId) {
          privatePayload.variantId = variantIdForCheckout;
        }
        if (!privatePayload.quantity || Number(privatePayload.quantity) <= 0) {
          privatePayload.quantity = 1;
        }
        const emailCandidate = typeof submissionFlow.customerEmail === 'string'
          ? submissionFlow.customerEmail.trim()
          : '';
        if (emailCandidate && !privatePayload.email) {
          privatePayload.email = emailCandidate;
        }
        const privateEndpoint = '/api/private/checkout';
        let resolvedPrivateCheckoutUrl = '';
        try {
          resolvedPrivateCheckoutUrl = getResolvedApiUrl(privateEndpoint);
        } catch (resolveErr) {
          logger.warn('[private-checkout] resolve_failed', resolveErr);
        }
        let privateResp;
        try {
          privateResp = await apiFetch(privateEndpoint, {
            method: 'POST',
            headers: { 'Content-Type': 'application/json' },
            body: JSON.stringify(privatePayload),
          });
        } catch (requestErr) {
          const missingApiUrl = (requestErr?.code || requestErr?.cause?.code) === 'missing_api_url';
          if (missingApiUrl) {
            const err = new Error('private_checkout_missing_api_url');
            err.reason = 'private_checkout_missing_api_url';
            err.friendlyMessage = 'Configurá VITE_API_BASE para conectar con la API.';
            throw err;
          }
          const err = new Error('private_checkout_network_error');
          err.reason = 'private_checkout_network_error';
          err.friendlyMessage = 'No pudimos generar el checkout privado. Probá de nuevo en unos segundos.';
          err.detail = requestErr?.message || null;
          throw err;
        }
        const contentType = (privateResp.headers?.get?.('content-type') || '').toLowerCase();
        const rawBody = await privateResp.text();
        let privateJson = null;
        if (contentType.includes('application/json')) {
          try {
            privateJson = rawBody ? JSON.parse(rawBody) : null;
          } catch (parseErr) {
            privateJson = null;
            logger.warn('[private-checkout] json_parse_failed', parseErr);
          }
        } else {
          logger.error('[private-checkout] non_json_response', {
            status: privateResp.status,
            contentType,
            bodyPreview: typeof rawBody === 'string' ? rawBody.slice(0, 200) : '',
            url: privateResp.url || resolvedPrivateCheckoutUrl || null,
          });
        }
        const logError = (label) => {
          try {
            logger.error(`[private-checkout] ${label}`, {
              status: privateResp.status,
              contentType,
              bodyPreview: typeof rawBody === 'string' ? rawBody.slice(0, 200) : '',
              url: privateResp.url || resolvedPrivateCheckoutUrl || null,
            });
          } catch (logErr) {
            logger.debug('[private-checkout] log_failed', logErr);
          }
        };
        const buildError = (reason) => {
          const err = new Error(reason);
          err.reason = reason;
          if (typeof privateResp.status === 'number') {
            err.status = privateResp.status;
          }
          if (privateJson && typeof privateJson === 'object') {
            if (Array.isArray(privateJson?.missing) && privateJson.missing.length) {
              err.missing = privateJson.missing;
            }
            if (Array.isArray(privateJson?.userErrors) && privateJson.userErrors.length) {
              err.userErrors = privateJson.userErrors;
            }
            if (privateJson?.detail) {
              err.detail = privateJson.detail;
            }
            if (typeof privateJson?.requestId === 'string') {
              err.requestId = privateJson.requestId;
            }
            if (Array.isArray(privateJson?.requestIds) && privateJson.requestIds.length) {
              err.requestIds = privateJson.requestIds;
            }
            const message = typeof privateJson?.message === 'string' ? privateJson.message.trim() : '';
            err.friendlyMessage = message || 'No pudimos generar el checkout privado, probá de nuevo.';
          } else {
            err.friendlyMessage = 'No pudimos generar el checkout privado, probá de nuevo.';
          }
          if (!err.detail && typeof rawBody === 'string' && rawBody) {
            err.detail = rawBody.slice(0, 200);
          }
          return err;
        };
        if (!privateResp.ok) {
          logError('http_error');
          const reason =
            privateJson?.reason && typeof privateJson.reason === 'string' && privateJson.reason.trim()
              ? privateJson.reason.trim()
              : 'private_checkout_failed';
          throw buildError(reason);
        }
        if (!privateJson || typeof privateJson !== 'object') {
          logError('non_json_payload');
          throw buildError('private_checkout_non_json');
        }
        const checkoutUrlFromResponse = typeof privateJson.url === 'string' && privateJson.url.trim()
          ? privateJson.url.trim()
          : typeof privateJson.invoiceUrl === 'string' && privateJson.invoiceUrl.trim()
            ? privateJson.invoiceUrl.trim()
            : typeof privateJson.checkoutUrl === 'string' && privateJson.checkoutUrl.trim()
              ? privateJson.checkoutUrl.trim()
              : '';
        if (privateJson.ok === true && checkoutUrlFromResponse) {
          result.checkoutUrl = checkoutUrlFromResponse;
          if (privateJson.draftOrderId) {
            result.draftOrderId = String(privateJson.draftOrderId);
          } else if (privateJson.draft_order_id) {
            result.draftOrderId = String(privateJson.draft_order_id);
          }
          if (privateJson.draftOrderName) {
            result.draftOrderName = String(privateJson.draftOrderName);
          } else if (privateJson.draft_order_name) {
            result.draftOrderName = String(privateJson.draft_order_name);
          }
          if (Array.isArray(privateJson.requestIds) && privateJson.requestIds.length) {
            try {
              logger.debug('[private-checkout] request_ids', privateJson.requestIds);
            } catch (infoErr) {
              logger.debug('[private-checkout] request_ids_log_failed', infoErr);
            }
          }
          const SHOPIFY_DOMAIN = import.meta.env.VITE_SHOPIFY_DOMAIN || '';
          const candidateKeys = ['checkoutUrl', 'url', 'productUrl'];
          let privateTarget = '';
          for (const candidate of [privateJson, result]) {
            if (!candidate || typeof candidate !== 'object') continue;
            for (const key of candidateKeys) {
              const value = typeof candidate?.[key] === 'string' ? candidate[key].trim() : '';
              if (value) {
                privateTarget = value;
                break;
              }
            }
            if (privateTarget) {
              break;
            }
          }
          if (!privateTarget) {
            privateTarget = pickCommerceTarget(privateJson, SHOPIFY_DOMAIN)
              || pickCommerceTarget(result, SHOPIFY_DOMAIN)
              || checkoutUrlFromResponse;
          }
          const opened = openCommerceTarget(privateTarget || checkoutUrlFromResponse);
          if (!opened) {
            const navigationError = new Error('private_checkout_navigation_failed');
            navigationError.reason = 'private_checkout_navigation_failed';
            throw navigationError;
          }
          const lastProductPayload = {
            ...(flow.lastProduct || {}),
            productId: result.productId,
            variantId: result.variantId,
            variantIdNumeric: result.variantIdNumeric,
            variantIdGid: result.variantIdGid,
            productUrl: result.productUrl,
            productHandle: result.productHandle,
            visibility: result.visibility,
            checkoutUrl: checkoutUrlFromResponse,
            ...(result.draftOrderId ? { draftOrderId: result.draftOrderId } : {}),
            ...(result.draftOrderName ? { draftOrderName: result.draftOrderName } : {}),
            ...(Array.isArray(result.warnings) && result.warnings.length ? { warnings: result.warnings } : {}),
            ...(Array.isArray(result.warningMessages) && result.warningMessages.length
              ? { warningMessages: result.warningMessages }
              : {}),
          };
          finalizeCartSuccess('Listo. Abrimos tu checkout privado en otra pestaña.', {
            preserveLastProduct: true,
            lastProductOverride: lastProductPayload,
            skipNavigate: true,
          });
          return;
        }
        logError('invalid_payload');
        const reason =
          typeof privateJson.reason === 'string' && privateJson.reason
            ? privateJson.reason
            : privateJson.ok === false
              ? 'private_checkout_failed'
              : 'private_checkout_invalid_payload';
        throw buildError(reason);
      }
      if (result.productUrl) {
        openCommerceTarget(result.productUrl);
        return;
      }
      alert('El producto se creó pero no se pudo obtener un enlace.');
    } catch (error) {
      const reason = typeof error?.reason === 'string' ? error.reason : '';
      if (reason === 'online_store_publication_missing' || reason === 'online_store_publication_empty') {
        const friendly = typeof error?.friendlyMessage === 'string' && error.friendlyMessage
          ? error.friendlyMessage
          : reason === 'online_store_publication_empty'
            ? ONLINE_STORE_DISABLED_MESSAGE
            : ONLINE_STORE_MISSING_MESSAGE;
        setToast({
          message: friendly,
          actionLabel: 'Reintentar',
          action: () => {
            setToast(null);
            handle(mode, { reuseLastProduct: true });
          },
          secondaryActionLabel: 'Omitir publicación (avanzado)',
          secondaryAction: () => {
            setToast(null);
            handle(mode, { reuseLastProduct: true, skipPublication: true });
          },
        });
        return;
      }
      if (mode === 'private') {
        const userErrors = Array.isArray(error?.userErrors)
          ? error.userErrors
            .map((entry) => {
              if (!entry) return null;
              if (typeof entry === 'string') return entry;
              if (typeof entry?.message === 'string' && entry.message.trim()) return entry.message.trim();
              return null;
            })
            .filter(Boolean)
          : [];
        const baseMessage =
          typeof error?.friendlyMessage === 'string' && error.friendlyMessage
            ? error.friendlyMessage
            : 'No pudimos generar el checkout privado. Probá de nuevo en unos segundos.';
        const extraParts = [];
        if (userErrors.length) {
          extraParts.push(userErrors.join(' | '));
        }
        if (reason) {
          extraParts.push(`Motivo: ${reason}`);
        }
        const detail = typeof error?.detail === 'string' ? error.detail : '';
        if (detail && !extraParts.length) {
          extraParts.push(detail);
        }
        const message = extraParts.length ? `${baseMessage} ${extraParts.join(' | ')}` : baseMessage;
        try {
          logger.error('[private-checkout] toast_error', {
            reason: reason || null,
            status: typeof error?.status === 'number' ? error.status : null,
            userErrors,
          });
        } catch (logErr) {
          if (logErr) {
            // noop
          }
        }
        setToast({
          message,
          actionLabel: 'Reintentar',
          action: () => {
            setToast(null);
            handle('private', {
              reuseLastProduct: true,
              payloadOverrides: buildShopifyPayload(flow, 'private'),
            });
          },
        });
        return;
      }
      logger.error(`[${mode}-flow] create_job_and_product_failed`, error);
      showFriendlyError(error, { scope: `${mode}-flow` });
    } finally {
      if (mode === 'checkout') {
        setPublicBusy(false);
      } else if (mode === 'private') {
        setPrivateBusy(false);
      }
      setBusy(false);
    }
  }

  function buildOverridesFromUi(_mode) {
    const flowLike = (typeof flow?.get === 'function' && flow.get()) || flow || {};
    const { productType, mat, widthCm, heightCm, designName } = extractFlowBasics(flowLike);
    const widthRounded = Number.isFinite(widthCm) && widthCm > 0 ? Math.round(widthCm) : undefined;
    const heightRounded = Number.isFinite(heightCm) && heightCm > 0 ? Math.round(heightCm) : undefined;
    const title = buildTitle({ productType, mat, widthCm: widthRounded, heightCm: heightRounded, designName });
    const overrides = {
      material: mat,
      materialResolved: mat,
      options: { ...(flowLike?.options || {}), material: mat, productType },
      widthCm: widthRounded,
      heightCm: heightRounded,
      designName,
      title,
      mockupPublicUrl: flowLike?.mockupPublicUrl || flowLike?.mockupUrl || undefined,
      mockupUrl: flowLike?.mockupUrl || flowLike?.mockupPublicUrl || undefined,
      productType,
    };
    return overrides;
  }

  function pickOpenUrl(out) {
    if (out?.url) return out.url;
    if (out?.checkoutUrl) return out.checkoutUrl;
    if (out?.productUrl) return out.productUrl;
    if (out?.cartUrl) return out.cartUrl;
    return null;
  }

  // ---- Compra directa: evitar wrappers que cortan en silencio ----
  async function buyDirect(mode) {
    try {
      console.log('[buy] direct:start', { mode });
      try {
        await ensureMockupPublicReady(flow);
      } catch (mockupErr) {
        logger.debug?.('[mockup] ensure_mockup_public_ready_failed', mockupErr);
      }
      const stateForLog = (typeof flow?.get === 'function' ? flow.get() : flow) || {};
      const basics = extractFlowBasics(stateForLog);
      const { productType, mat, widthCm, heightCm, designName } = basics;
      const widthRounded = Number.isFinite(widthCm) && widthCm > 0 ? Math.round(widthCm) : undefined;
      const heightRounded = Number.isFinite(heightCm) && heightCm > 0 ? Math.round(heightCm) : undefined;
      const titleForFlowLog = buildTitle({
        productType,
        mat,
        widthCm: widthRounded,
        heightCm: heightRounded,
        designName,
      });
      try {
        console.log('[buy] direct:flow', {
          materialRaw: stateForLog?.material ?? null,
          optionsMaterial: stateForLog?.options?.material ?? null,
          mat,
          widthCm: widthRounded ?? null,
          heightCm: heightRounded ?? null,
          title: titleForFlowLog,
        });
      } catch (_) {
        // noop
      }
      if (!Number.isFinite(widthRounded) || widthRounded <= 0
        || !Number.isFinite(heightRounded) || heightRounded <= 0) {
        setToast({ message: 'Faltan medidas del diseño. Volvé y tocá "Continuar" para guardarlas.' });
        return;
      }
      const overrides = buildOverridesFromUi(mode);
      try {
        console.log('[buy] direct:payload', {
          mode,
          material: overrides?.material ?? mat,
          width: overrides?.widthCm ?? widthRounded,
          height: overrides?.heightCm ?? heightRounded,
          title: overrides?.title ?? titleForFlowLog,
        });
      } catch (_) {
        // noop
      }
      const result = await createJobAndProduct(mode, flow, {
        payloadOverrides: overrides,
        discountCode: discountCode || undefined,
      });
      const openUrl = pickOpenUrl(result);
      console.log('[buy] direct:done', {
        mode,
        ok: result?.ok ?? true,
        url: openUrl,
        reason: result?.reason,
        material: overrides?.material,
        w: overrides?.widthCm ?? null,
        h: overrides?.heightCm ?? null,
      });
      if (result?.ok && openUrl) {
        try {
          window.open(openUrl, '_blank', 'noopener');
        } catch (assignErr) {
          logger.warn?.('[mockup] direct_navigation_failed', assignErr);
        }
      }
      return result;
    } catch (error) {
      console.error('[buy] direct:error', mode, error);
      setToast((prev) => (prev ? prev : { message: 'No se pudo crear el producto.' }));
      throw error;
    }
  }

  async function handleDownloadPdf() {
    const preferredSource =
      typeof flow.fileOriginalUrl === 'string' && flow.fileOriginalUrl.trim()
        ? flow.fileOriginalUrl.trim()
        : null;
    const fallbackSource =
      typeof flow.printFullResDataUrl === 'string' && flow.printFullResDataUrl.trim()
        ? flow.printFullResDataUrl.trim()
        : null;
    const downloadSource = preferredSource || fallbackSource;
    if (!downloadSource) {
      alert('No se encontraron datos para generar el PDF.');
      return;
    }
    const widthCmRaw = Number(flow.editorState?.size_cm?.w);
    const heightCmRaw = Number(flow.editorState?.size_cm?.h);
    if (!Number.isFinite(widthCmRaw) || !Number.isFinite(heightCmRaw) || widthCmRaw <= 0 || heightCmRaw <= 0) {
      alert('No se pudieron obtener las dimensiones del diseño.');
      return;
    }
    try {
      setBusy(true);
      const response = await fetch(downloadSource, { cache: 'no-store' });
      if (!response.ok) {
        throw new Error(`HTTP ${response.status}`);
      }
      const imageBlob = await response.blob();
      const imageBytes = new Uint8Array(await imageBlob.arrayBuffer());
      const pdfDoc = await PDFDocument.create();
      const enlargementCm = 2;
      const targetWidthCm = widthCmRaw + enlargementCm;
      const targetHeightCm = heightCmRaw + enlargementCm;
      const cmToPt = (cm) => (cm / 2.54) * 72;
      const pageWidthPt = cmToPt(targetWidthCm);
      const pageHeightPt = cmToPt(targetHeightCm);
      const page = pdfDoc.addPage([pageWidthPt, pageHeightPt]);
      const rawMime = (imageBlob.type || '').toLowerCase();
      const inferredFromUrl = downloadSource.toLowerCase();
      const isPngSignature =
        imageBytes.length >= 8
        && imageBytes[0] === 0x89
        && imageBytes[1] === 0x50
        && imageBytes[2] === 0x4e
        && imageBytes[3] === 0x47
        && imageBytes[4] === 0x0d
        && imageBytes[5] === 0x0a
        && imageBytes[6] === 0x1a
        && imageBytes[7] === 0x0a;
      const isJpegSignature =
        imageBytes.length >= 2 && imageBytes[0] === 0xff && imageBytes[1] === 0xd8;
      const shouldUseJpg =
        isJpegSignature
        || (!isPngSignature
          && (rawMime.includes('jpeg')
            || rawMime.includes('jpg')
            || inferredFromUrl.endsWith('.jpg')
            || inferredFromUrl.endsWith('.jpeg')));
      const embedded = shouldUseJpg
        ? await pdfDoc.embedJpg(imageBytes)
        : await pdfDoc.embedPng(imageBytes);
      page.drawImage(embedded, { x: 0, y: 0, width: pageWidthPt, height: pageHeightPt });
      const pdfBytes = await pdfDoc.save();
      const pdfBlob = new Blob([pdfBytes], { type: 'application/pdf' });
      const baseName = buildExportBaseName(
        flow.designName || '',
        widthCmRaw,
        heightCmRaw,
        flow.material,
      );
      downloadBlob(pdfBlob, `${baseName}.pdf`);
    } catch (error) {
      logger.error('[download-pdf]', error);
      alert('No se pudo generar el PDF.');
    } finally {
      setBusy(false);
    }
  }

  /** NUEVO: scroll-to-top suave para el botón “volver” de la sección */
  const scrollToTop = () => {
    try {
      window.scrollTo({ top: 0, behavior: 'smooth' });
    } catch {
      window.scrollTo(0, 0);
    }
  };

  const hasMockupImage =
    typeof mockupImageSrc === 'string'
      ? mockupImageSrc.trim().length > 0
      : Boolean(mockupImageSrc);

  return (
    <div id="mockup-review" className={styles.review}>
      <main className={styles.main}>

        {SHOW_LEGACY_PREVIEW ? (
          <div
            className={`${styles.previewWrapper} ${
              hasMockupImage ? styles.previewWithImage : ''
            }`}
          >
            <h1
              className={`${styles.previewTitle} ${
                hasMockupImage ? styles.previewTitleOverlay : ''
              }`}
            >
              ¿Te gustó cómo quedó?
            </h1>
            {hasMockupImage ? (
              <img
                src={mockupImageSrc}
                className={styles.mockupImage}
                alt="Vista previa de tu mousepad personalizado"
              />
            ) : null}

          </div>
        ) : null}
        
        

        <div className={styles.ctaRow}>
          <div className={styles.ctaCard}>
            <button
              type="button"
              disabled={busy}
              className={`${styles.ctaButton} ${styles.ctaButtonSecondary}`}
              onClick={() => {
                if (busy) return;
                flow.reset();
                navigate('/');
              }}
            >
              Volver y cancelar
            </button>
            <p className={styles.ctaHint}>
              Volvé al editor para crear <br></br>nuevamente tu modelo ✏️
            </p>
          </div>
          <div className={styles.ctaCard}>
            <CtaButton
              className={`${styles.ctaButton} ${styles.ctaButtonPrimary}`}
              label={CART_STATUS_LABELS.idle}
              busyLabel={cartButtonLabel}
              isBusy={cartInteractionBusy}
              disabled={busy || cartInteractionBusy}
              onClick={withCartBtnSpin(async () => {
                if (busy || cartInteractionBusy) return;
                debugTrackFire('cta_click_cart', rid);
                trackEvent('cta_click_cart', {
                  rid,
                  design_slug: designSlug,
                  product_id: lastProductId,
                  variant_id: lastVariantId,
                  cta_type: 'cart',
                  product_handle: lastProduct?.productHandle,
                });
                return buyDirect('cart');
              })}
            />
            <p className={styles.ctaHint}>
              Arma un carrito con todo lo que te guste <br></br> y obtené envío gratis ❤️
            </p>
            
             
          </div>
          <div className={styles.ctaCard}>
            <CtaButton
              className={`${styles.ctaButton} ${styles.ctaButtonPrimary1}`}
              type="button"
              label="Comprar ahora"
              busyLabel="Procesando…"
              isBusy={buyBtnBusy}
              disabled={busy || buyBtnBusy}
              buttonRef={buyNowButtonRef}
              ariaLabel="Comprar ahora"
              onClick={() => {
                if (busy || buyBtnBusy) return;
                setBuyPromptOpen(true);
              }}
            />
            <p className={styles.ctaHint}>
              Finalizá tu compra para que tu creación <br></br>se haga realidad ✨
            </p>
          </div>
        </div>
        <section className={styles.communitySection}>
          <h2 className={styles.communityTitle}>
            Nos encantaría que formes parte de nuestra comunidad
          </h2>
          <p className={styles.communitySubtitle}>por eso vamos a convencerte<br></br>✨</p>
          <div className={styles.communityGrid}>
  {BENEFITS.map((item, i) => (
    <article key={i} className={styles.communityItem}>
      <figure className={styles.testimonialCard}>
        <div className={styles.testimonialImageWrapper}>
          <img
            src={TESTIMONIAL_ICONS[i]}
            alt={`Testimonio de cliente ${i + 1}`}
            className={styles.testimonialSvg}
            loading="lazy"
          />
        </div>
      </figure>

      <div className={styles.communityCopy}>
        {/* Reutilizo tus clases de tipografía */}
        <h3 className={styles.benefitTitle}>
          {item.icon && <span className={styles.benefitIcon}>{item.icon}</span>}
          {item.title}
        </h3>
        <p className={styles.benefitDescription}>{item.description}</p>
      </div>
    </article>
  ))}
</div>
          
        </section>
        <button
          type="button"
          disabled={busy}
          className={styles.hiddenButton}
          onClick={() => {
            debugTrackFire('cta_click_private', rid);
            trackEvent('cta_click_private', {
              rid,
              design_slug: designSlug,
              product_id: lastProductId,
              variant_id: lastVariantId,
              cta_type: 'private',
              product_handle: lastProduct?.productHandle,
            });
            buyDirect('private');
          }}
          aria-hidden="true"
          tabIndex={-1}
        >
          Comprar en privado
        </button>
        <button
          type="button"
          disabled={busy}
          className={styles.hiddenButton}
          onClick={handleDownloadPdf}
        >
          Descargar PDF
        </button>
      </main>

      <section className={styles.marketingSection}>
        <h2 className={styles.marketingTitle}>Nuestro mejor marketing</h2>
        <p className={styles.communitySubtitle}>nuestros clientes</p>
      </section>

     
      <section className={styles.showcaseSection}>
        <div className={styles.showcaseImageWrapper}>
          <img
            src={COMMUNITY_HERO_IMAGE}
            alt="Galería de setups de la comunidad MgM"
            className={styles.showcaseImage}
            loading="lazy"
          />
         <a href='https://www.instagram.com/stories/highlights/18057726377123944/' style={{ textDecoration: 'none' }} target='_blank'>
          <div className={styles.showcaseOverlay}>
            <p className={styles.showcaseOverlayText}>
              Conocé a los +2000 que ya lo hicieron
            </p>
          </div>
          </a>
        </div>

        <div className={styles.showcaseCta}>
         <button
  type="button"
  className={styles.backToTopBtn}
  onClick={scrollToTop}
  aria-label="Volver arriba"
>
  <span className={styles.backLabel}>Volver</span>
  <span className={styles.backArrow} aria-hidden="true">↑</span>
</button>
        </div>
      </section>
      

      {isBuyPromptOpen ? (
        <div
          role="presentation"
          className={styles.modalBackdrop}
          onClick={() => {
            if (busy) return;
            setBuyPromptOpen(false);
          }}
        >
          <div
            role="dialog"
            aria-modal="true"
            aria-labelledby={buyPromptTitleId}
            aria-describedby={buyPromptDescriptionId}
            ref={modalRef}
            className={styles.modalCard}
            onClick={(event) => event.stopPropagation()}
          >
            <button
              type="button"
              onClick={() => {
                if (busy) return;
                setBuyPromptOpen(false);
              }}
              disabled={busy}
              aria-label="Cerrar"
              className={styles.modalClose}
            >
              ×
            </button>
            <h2 id={buyPromptTitleId} className={styles.modalTitle}>
              Elegí cómo publicar tu diseño
            </h2>
            <p id={buyPromptDescriptionId} className={styles.modalDescription}>
              📣 Público: visible en la tienda. <br></br><br></br>🔒 Privado: solo vos lo verás.
            </p>
            <div className={styles.modalActions}>
              <CtaButton
                buttonRef={firstActionButtonRef}
                className={styles.modalPrimary}
                label="Comprar público"
                busyLabel="Procesando…"
                isBusy={publicBusy}
                disabled={busy || buyBtnBusy}
                onClick={withBuyBtnSpin(async () => {
                  if (busy || publicBusy || buyBtnBusy) return;
                  debugTrackFire('cta_click_public', rid);
                  trackEvent('cta_click_public', {
                    rid,
                    design_slug: designSlug,
                    product_id: lastProductId,
                    variant_id: lastVariantId,
                    cta_type: 'public',
                    product_handle: lastProduct?.productHandle,
                  });
                  setBuyPromptOpen(false);
                  return buyDirect('checkout');
                })}
              />
              <CtaButton
                className={styles.modalSecondary}
                label="Comprar en privado"
                busyLabel="Procesando…"
                isBusy={privateBusy}
                disabled={busy || buyBtnBusy}
                onClick={withBuyBtnSpin(async () => {
                  if (busy || privateBusy || buyBtnBusy) return;
                  debugTrackFire('cta_click_private', rid);
                  trackEvent('cta_click_private', {
                    rid,
                    design_slug: designSlug,
                    product_id: lastProductId,
                    variant_id: lastVariantId,
                    cta_type: 'private',
                    product_handle: lastProduct?.productHandle,
                  });
                  setBuyPromptOpen(false);
                  return buyDirect('private');
              })}
            />
            </div>
          </div>
        </div>
      ) : null}
      {toast ? (
        <Toast
          message={toast.message}
          actionLabel={toast.actionLabel}
          onAction={toast.action}
          secondaryActionLabel={toast.secondaryActionLabel}
          onSecondaryAction={toast.secondaryAction}
          onClose={() => setToast(null)}
        />
      ) : null}
      {/* Sin overlay en compra */}
    </div>
  );
}

<|MERGE_RESOLUTION|>--- conflicted
+++ resolved
@@ -501,7 +501,6 @@
 
 function buildShopifyPayload(flowState, mode) {
   const source = typeof flowState?.get === 'function' ? flowState.get() : flowState || {};
-<<<<<<< HEAD
   const basics = extractFlowBasics(source);
   let { productType, mat, widthCm, heightCm, designName } = basics;
   if (!designName) {
@@ -513,13 +512,6 @@
     widthCm = Number.isFinite(widthCm) && widthCm > 0 ? widthCm : dims.widthCm;
     heightCm = Number.isFinite(heightCm) && heightCm > 0 ? heightCm : dims.heightCm;
   }
-=======
-  const designNameRaw = (source?.designName ?? '').toString();
-  const designName = designNameRaw.trim();
-  // *** FUENTE ÚNICA DE VERDAD: lo que guardamos al “Continuar” ***
-  let widthCm = Number(source?.widthCm);
-  let heightCm = Number(source?.heightCm);
->>>>>>> 38da3678
   if (!Number.isFinite(widthCm) || widthCm <= 0 || !Number.isFinite(heightCm) || heightCm <= 0) {
     widthCm = Number(source?.composition?.widthCm);
     heightCm = Number(source?.composition?.heightCm);
@@ -532,14 +524,7 @@
     widthCm = undefined;
     heightCm = undefined;
   }
-<<<<<<< HEAD
   if (mat === 'Glasspad') {
-=======
-  // MATERIAL: tomar SIEMPRE lo que el usuario eligió en el editor/opciones
-  const materialLabel = normalizeMaterialLabel(source?.material ?? source?.options?.material);
-  // Glasspad SIEMPRE 49x42 cm (independiente del canvas)
-  if (materialLabel === 'Glasspad') {
->>>>>>> 38da3678
     widthCm = 49;
     heightCm = 42;
   }
@@ -549,28 +534,15 @@
   const priceTransfer = Number(source?.priceTransfer ?? 0);
   const priceNormal = Number(source?.priceNormal ?? 0);
   const currency = source?.priceCurrency;
-<<<<<<< HEAD
-=======
-  // Enviar SIEMPRE URL pública del mockup (nunca dataURL) para que REST lo adjunte
->>>>>>> 38da3678
   const mockupUrl = source?.mockupPublicUrl || source?.mockupUrl || null;
   const payload = {
     mode,
     designName,
-<<<<<<< HEAD
     widthCm: roundedWidth,
     heightCm: roundedHeight,
     options: { ...(source?.options || {}), material: mat, productType },
     material: mat,
     materialResolved: mat,
-=======
-    widthCm,
-    heightCm, // ← viajan en cm tal cual eligió el cliente
-    // Mandar material en los 3 campos para que jamás se pierda en merges intermedios
-    options: { ...(source?.options || {}), material: materialLabel, productType: source?.productType },
-    material: materialLabel,
-    materialResolved: materialLabel,
->>>>>>> 38da3678
     title,
     priceTransfer,
     priceNormal,
