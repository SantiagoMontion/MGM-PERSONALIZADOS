import { useEffect, useMemo, useRef, useState } from 'react';
import { useLocation, useNavigate } from 'react-router-dom';
import { PDFDocument } from 'pdf-lib';
import Toast from '@/components/Toast.jsx';
import { useFlow } from '@/state/flow.js';
import { downloadBlob } from '@/lib/mockup.js';
import styles from './Mockup.module.css';
import { buildExportBaseName } from '@/lib/filename.ts';
import { apiFetch, getResolvedApiUrl } from '@/lib/api.ts';
import {
  createJobAndProduct,
  ONLINE_STORE_DISABLED_MESSAGE,
  ONLINE_STORE_MISSING_MESSAGE,
} from '@/lib/shopify.ts';

const CART_STATUS_LABELS = {
  idle: 'Agregar al carrito',
  creating: 'Creando producto…',
  opening: 'Abriendo producto…',
};


export default function Mockup() {
  const flow = useFlow();
  const navigate = useNavigate();
  const location = useLocation();
  const [busy, setBusy] = useState(false);
  const [cartStatus, setCartStatus] = useState('idle');
  const [toast, setToast] = useState(null);
  const [isBuyPromptOpen, setBuyPromptOpen] = useState(false);
  const buyNowButtonRef = useRef(null);
  const modalRef = useRef(null);
  const firstActionButtonRef = useRef(null);
  const wasModalOpenedRef = useRef(false);
  const successToastTimeoutRef = useRef(null);

  const cartButtonLabel = CART_STATUS_LABELS[cartStatus] || CART_STATUS_LABELS.idle;
  const buyPromptTitleId = 'buy-choice-title';
  const buyPromptDescriptionId = 'buy-choice-description';
  const discountCode = useMemo(() => {
    if (typeof window === 'undefined') return '';
    try {
      const params = new URLSearchParams(location.search);
      const code = params.get('discount');
      if (typeof code === 'string' && code.trim()) {
        return code.trim();
      }
      try {
        const stored = window.sessionStorage.getItem('MGM_discountCode');
        return typeof stored === 'string' ? stored.trim() : '';
      } catch (storageErr) {
        console.warn('[mockup-discount-storage-read]', storageErr);
        return '';
      }
    } catch (err) {
      console.warn('[mockup-discount-parse]', err);
      return '';
    }
  }, [location.search]);

  useEffect(() => {
    if (typeof window === 'undefined') return;
    try {
      if (discountCode) {
        window.sessionStorage.setItem('MGM_discountCode', discountCode);
      } else {
        window.sessionStorage.removeItem('MGM_discountCode');
      }
    } catch (err) {
      console.warn('[mockup-discount-storage-write]', err);
    }
  }, [discountCode]);

  useEffect(() => {
    if (!toast?.persist) {
      setToast(null);
    }
    setCartStatus('idle');
    setBusy(false);
    setBuyPromptOpen(false);
    wasModalOpenedRef.current = false;
  }, [flow.mockupUrl, toast?.persist]);

  useEffect(() => {
    if (!isBuyPromptOpen) return;
    wasModalOpenedRef.current = true;
    const timer = setTimeout(() => {
      try {
        firstActionButtonRef.current?.focus?.();
      } catch (focusErr) {
        console.warn('[buy-prompt-focus]', focusErr);
      }
    }, 0);
    return () => {
      clearTimeout(timer);
    };
  }, [isBuyPromptOpen]);

  useEffect(() => {
    if (isBuyPromptOpen) return;
    if (!wasModalOpenedRef.current) return;
    try {
      buyNowButtonRef.current?.focus?.();
    } catch (focusErr) {
      console.warn('[buy-prompt-return-focus]', focusErr);
    }
  }, [isBuyPromptOpen]);

  useEffect(() => {
    if (!isBuyPromptOpen) return;
    function handleKeyDown(event) {
      if (event.key === 'Escape' || event.key === 'Esc') {
        if (busy) return;
        event.preventDefault();
        setBuyPromptOpen(false);
        return;
      }
      if (event.key !== 'Tab') return;
      const container = modalRef.current;
      if (!container) return;
      const focusable = Array.from(container.querySelectorAll('button:not([disabled])'));
      if (focusable.length === 0) return;
      const first = focusable[0];
      const last = focusable[focusable.length - 1];
      const active = document.activeElement;
      if (event.shiftKey) {
        if (active === first || !container.contains(active)) {
          event.preventDefault();
          try {
            last.focus();
          } catch (focusErr) {
            console.warn('[buy-prompt-trap-focus]', focusErr);
          }
        }
      } else {
        if (active === last) {
          event.preventDefault();
          try {
            first.focus();
          } catch (focusErr) {
            console.warn('[buy-prompt-trap-focus]', focusErr);
          }
        }
      }
    }
    document.addEventListener('keydown', handleKeyDown);
    return () => {
      document.removeEventListener('keydown', handleKeyDown);
    };
  }, [isBuyPromptOpen, busy]);

  useEffect(() => {
    return () => {
      if (successToastTimeoutRef.current) {
        clearTimeout(successToastTimeoutRef.current);
        successToastTimeoutRef.current = null;
      }
    };
  }, []);

  function showFriendlyError(error) {
    console.error('[mockup]', error);
    const reasonRaw = typeof error?.reason === 'string' && error.reason
      ? error.reason
      : typeof error?.message === 'string' && error.message
        ? error.message
        : 'Error';
    const messageRaw = typeof error?.friendlyMessage === 'string' && error.friendlyMessage
      ? error.friendlyMessage
      : String(error?.message || 'Error');
    let friendly = messageRaw;
    if (reasonRaw === 'missing_mockup') friendly = 'No se encontró el mockup para publicar.';
    else if (reasonRaw === 'missing_variant') friendly = 'No se pudo obtener la variante del producto creado en Shopify.';
    else if (reasonRaw === 'cart_link_failed') friendly = 'No se pudo generar el enlace del carrito. Revisá la configuración de Shopify.';
    else if (reasonRaw === 'checkout_link_failed') friendly = 'No se pudo generar el enlace de compra.';
    else if (reasonRaw === 'private_checkout_failed') friendly = 'No pudimos generar el checkout privado, probá de nuevo.';
    else if (reasonRaw === 'draft_order_failed' || reasonRaw === 'draft_order_http_error' || reasonRaw === 'missing_invoice_url') {
      friendly = 'No pudimos generar el checkout privado, probá de nuevo.';
    }
    else if (reasonRaw === 'missing_customer_email' || reasonRaw === 'missing_email') friendly = 'Completá un correo electrónico válido para comprar en privado.';
    else if (reasonRaw.startsWith('publish_failed')) friendly = 'Shopify rechazó la creación del producto. Revisá los datos enviados.';
    else if (reasonRaw === 'shopify_error') friendly = 'Shopify devolvió un error al crear el producto.';
    else if (reasonRaw === 'product_not_active') friendly = 'El producto quedó como borrador en Shopify. Verificá la visibilidad y reintentá.';
    else if (reasonRaw === 'product_missing_variant') friendly = 'Shopify no devolvió variantes para el producto creado.';
    else if (reasonRaw === 'missing_product_handle') friendly = 'No pudimos confirmar la URL del producto en Shopify.';
    else if (reasonRaw === 'shopify_env_missing') {
      const missing = Array.isArray(error?.missing) && error.missing.length
        ? error.missing.join(', ')
        : 'SHOPIFY_STORE_DOMAIN, SHOPIFY_ADMIN_TOKEN';
      friendly = `La integración con Shopify no está configurada. Faltan las variables: ${missing}.`;
    } else if (reasonRaw === 'shopify_scope_missing') {
      const missing = Array.isArray(error?.missing) && error.missing.length
        ? error.missing.join(', ')
        : 'write_products';
      friendly = `La app de Shopify no tiene permisos suficientes. Reinstalá la app concediendo los scopes: ${missing}.`;
    } else if (reasonRaw === 'shopify_storefront_env_missing') {
      const missing = Array.isArray(error?.missing) && error.missing.length
        ? error.missing.join(', ')
        : 'SHOPIFY_STOREFRONT_TOKEN, SHOPIFY_STOREFRONT_DOMAIN';
      friendly = `La API Storefront de Shopify no está configurada. Faltan las variables: ${missing}.`;
    } else if (reasonRaw === 'shopify_cart_user_error') {
      if (Array.isArray(error?.userErrors) && error.userErrors.length) {
        friendly = `Shopify rechazó el carrito generado: ${error.userErrors.join(' | ')}`;
      } else if (messageRaw && messageRaw !== 'Error') {
        friendly = messageRaw;
      } else {
        friendly = 'Shopify rechazó el carrito generado. Intentá nuevamente en unos segundos.';
      }
    }
    alert(friendly);
  }

  function finalizeCartSuccess(message) {
    if (successToastTimeoutRef.current) {
      clearTimeout(successToastTimeoutRef.current);
      successToastTimeoutRef.current = null;
    }
    if (message) {
      setToast({ message, persist: true, tone: 'success' });
      successToastTimeoutRef.current = setTimeout(() => {
        setToast((currentToast) => (currentToast?.persist ? null : currentToast));
        successToastTimeoutRef.current = null;
      }, 4000);
    } else {
      setToast(null);
    }
    setCartStatus('idle');
    setBusy(false);
    flow.reset();
    try {
      navigate('/', { replace: true });
    } catch (navErr) {
      console.warn('[mockup] cart_success_navigate_failed', navErr);
    }
  }

  function extractWarningMessages(warnings, warningMessages) {
    if (Array.isArray(warningMessages) && warningMessages.length) {
      return warningMessages
        .map((msg) => (typeof msg === 'string' ? msg.trim() : ''))
        .filter((msg) => Boolean(msg));
    }
    if (Array.isArray(warnings) && warnings.length) {
      return warnings
        .map((entry) => {
          if (!entry) return '';
          if (typeof entry === 'string') return entry;
          if (typeof entry.message === 'string') return entry.message;
          return '';
        })
        .filter((msg) => Boolean(msg));
    }
    return [];
  }

  async function startCartFlow() {
    if (busy && cartStatus !== 'idle') return;
    setToast(null);
    setCartStatus('creating');
    setBusy(true);
    try {
      const normalizedDiscountCode = discountCode || '';
      const creationCartOptions = normalizedDiscountCode ? { discountCode: normalizedDiscountCode } : {};
      const result = await createJobAndProduct('cart', flow, creationCartOptions);
      const warningMessages = extractWarningMessages(result?.warnings, result?.warningMessages);
      if (warningMessages.length) {
        try {
          console.warn('[mockup] cart_flow_warnings', warningMessages);
        } catch (warnErr) {
          console.debug?.('[mockup] cart_flow_warn_log_failed', warnErr);
        }
        setToast({ message: warningMessages.join(' ') });
      }

      const handleFromResult =
        typeof result?.productHandle === 'string' && result.productHandle.trim()
          ? result.productHandle.trim()
          : typeof result?.product?.handle === 'string' && result.product.handle.trim()
            ? result.product.handle.trim()
            : '';
      if (!handleFromResult) {
        const missingHandleError = new Error('missing_product_handle');
        missingHandleError.reason = 'missing_product_handle';
        throw missingHandleError;
      }

      setCartStatus('opening');
      const productUrl = `https://www.mgmgamers.store/products/${encodeURIComponent(handleFromResult)}`;
      if (typeof window !== 'undefined') {
        let opened = false;
        try {
          const popup = window.open(productUrl, '_blank', 'noopener');
          opened = true;
          if (popup) {
            try {
              popup.opener = null;
            } catch (openerErr) {
              console.debug?.('[mockup] product_tab_opener_clear_failed', openerErr);
            }
          }
        } catch (openErr) {
          console.warn('[mockup] product_page_open_failed', openErr);
<<<<<<< HEAD
=======
          opened = false;
        }
        if (!opened) {
>>>>>>> 46c239f2
          try {
            window.open(productUrl, '_blank');
            opened = true;
          } catch (fallbackErr) {
            console.warn('[mockup] product_page_fallback_open_failed', fallbackErr);
          }
        }

        if (!opened) {
          try {
            window.location.assign(productUrl);
          } catch (navErr) {
            console.warn('[mockup] product_page_navigation_failed', navErr);
          }
        }
      }

      finalizeCartSuccess('Abrimos la página del producto para que lo agregues al carrito.');
      return;
    } catch (err) {
      setCartStatus('idle');
      setBusy(false);
      if (err?.name === 'AbortError') return;
      showFriendlyError(err);
    }
  }

  async function handle(mode, options = {}) {
    if (mode !== 'checkout' && mode !== 'cart' && mode !== 'private') return;

    let privateStageCallback = null;

    if (mode === 'cart') {
      await startCartFlow();
      return;
    }

    let submissionFlow = flow;

    if (mode === 'private') {
      const emailPattern = /^[^\s@]+@[^\s@]+\.[^\s@]+$/;
      let emailRaw = typeof flow.customerEmail === 'string' ? flow.customerEmail.trim() : '';
      if (!emailPattern.test(emailRaw)) {
        if (typeof window === 'undefined') {
          alert('Ingresá un correo electrónico válido para comprar en privado.');
          return;
        }
        const promptDefault = typeof flow.customerEmail === 'string' ? flow.customerEmail : '';
        const provided = window.prompt(
          'Ingresá tu correo electrónico para continuar con la compra privada:',
          promptDefault,
        );
        if (provided == null) {
          return;
        }
        const normalized = provided.trim();
        if (!emailPattern.test(normalized)) {
          alert('Ingresá un correo electrónico válido para comprar en privado.');
          return;
        }
        emailRaw = normalized;
      }
      if (emailRaw !== flow.customerEmail) {
        flow.set({ customerEmail: emailRaw });
      }
      submissionFlow = { ...flow, customerEmail: emailRaw };
    }

    try {
      setBusy(true);
      let jobOptions = options;
      if (mode === 'private') {
        const stageCallback = (stage) => {
          if (stage === 'creating_product') {
            setToast({ message: 'Creando producto privado…' });
          } else if (stage === 'creating_checkout') {
            setToast({ message: 'Generando checkout privado…' });
          }
        };
        privateStageCallback = stageCallback;
        setToast({ message: 'Creando producto privado…' });
        jobOptions = { ...options, onPrivateStageChange: stageCallback, skipPrivateCheckout: true };
      }
      const normalizedDiscountCode = discountCode || '';
      const jobOptionsWithDiscount =
        mode === 'private' || !normalizedDiscountCode
          ? jobOptions
          : { ...jobOptions, discountCode: normalizedDiscountCode };
      const result = await createJobAndProduct(mode, submissionFlow, jobOptionsWithDiscount);
      const warningMessages = extractWarningMessages(result?.warnings, result?.warningMessages);
      if (warningMessages.length) {
        try {
          console.warn(`[${mode}-flow] warnings`, warningMessages);
        } catch (warnErr) {
          console.debug?.('[handle] warn_log_failed', warnErr);
        }
        setToast({ message: warningMessages.join(' ') });
      }
      if (mode === 'checkout' && result.checkoutUrl) {
        window.location.assign(result.checkoutUrl);
        return;
      }
      if (mode === 'private') {
        const variantIdForCheckout = typeof result?.variantId === 'string' ? result.variantId : '';
        if (!variantIdForCheckout) {
          throw new Error('missing_variant');
        }
        try {
          privateStageCallback?.('creating_checkout');
        } catch (stageErr) {
          console.debug?.('[private-checkout] stage_callback_failed', stageErr);
        }
        const payloadFromResult = result?.privateCheckoutPayload && typeof result.privateCheckoutPayload === 'object'
          ? result.privateCheckoutPayload
          : {};
        const privatePayload = {
          quantity: 1,
          ...(result?.productId ? { productId: result.productId } : {}),
          ...payloadFromResult,
          variantId: payloadFromResult?.variantId || variantIdForCheckout,
        };
        if (!privatePayload.variantId) {
          privatePayload.variantId = variantIdForCheckout;
        }
        if (!privatePayload.quantity || Number(privatePayload.quantity) <= 0) {
          privatePayload.quantity = 1;
        }
        const emailCandidate = typeof submissionFlow.customerEmail === 'string'
          ? submissionFlow.customerEmail.trim()
          : '';
        if (emailCandidate && !privatePayload.email) {
          privatePayload.email = emailCandidate;
        }
        const privateEndpoint = '/api/private/checkout';
        let resolvedPrivateCheckoutUrl = '';
        try {
          resolvedPrivateCheckoutUrl = getResolvedApiUrl(privateEndpoint);
        } catch (resolveErr) {
          console.warn('[private-checkout] resolve_failed', resolveErr);
        }
        let privateResp;
        try {
          privateResp = await apiFetch(privateEndpoint, {
            method: 'POST',
            headers: { 'Content-Type': 'application/json' },
            body: JSON.stringify(privatePayload),
          });
        } catch (requestErr) {
          const missingApiUrl = (requestErr?.code || requestErr?.cause?.code) === 'missing_api_url';
          if (missingApiUrl) {
            const err = new Error('private_checkout_missing_api_url');
            err.reason = 'private_checkout_missing_api_url';
            err.friendlyMessage = 'Configurá VITE_API_URL para conectar con la API.';
            throw err;
          }
          const err = new Error('private_checkout_network_error');
          err.reason = 'private_checkout_network_error';
          err.friendlyMessage = 'No pudimos generar el checkout privado. Probá de nuevo en unos segundos.';
          err.detail = requestErr?.message || null;
          throw err;
        }
        const contentType = (privateResp.headers?.get?.('content-type') || '').toLowerCase();
        const rawBody = await privateResp.text();
        let privateJson = null;
        if (contentType.includes('application/json')) {
          try {
            privateJson = rawBody ? JSON.parse(rawBody) : null;
          } catch (parseErr) {
            privateJson = null;
            console.warn('[private-checkout] json_parse_failed', parseErr);
          }
        } else {
          console.error('[private-checkout] non_json_response', {
            status: privateResp.status,
            contentType,
            bodyPreview: typeof rawBody === 'string' ? rawBody.slice(0, 200) : '',
            url: privateResp.url || resolvedPrivateCheckoutUrl || null,
          });
        }
        const logError = (label) => {
          try {
            console.error(`[private-checkout] ${label}`, {
              status: privateResp.status,
              contentType,
              bodyPreview: typeof rawBody === 'string' ? rawBody.slice(0, 200) : '',
              url: privateResp.url || resolvedPrivateCheckoutUrl || null,
            });
          } catch (logErr) {
            console.debug?.('[private-checkout] log_failed', logErr);
          }
        };
        const buildError = (reason) => {
          const err = new Error(reason);
          err.reason = reason;
          if (typeof privateResp.status === 'number') {
            err.status = privateResp.status;
          }
          if (privateJson && typeof privateJson === 'object') {
            if (Array.isArray(privateJson?.missing) && privateJson.missing.length) {
              err.missing = privateJson.missing;
            }
            if (Array.isArray(privateJson?.userErrors) && privateJson.userErrors.length) {
              err.userErrors = privateJson.userErrors;
            }
            if (privateJson?.detail) {
              err.detail = privateJson.detail;
            }
            if (typeof privateJson?.requestId === 'string') {
              err.requestId = privateJson.requestId;
            }
            if (Array.isArray(privateJson?.requestIds) && privateJson.requestIds.length) {
              err.requestIds = privateJson.requestIds;
            }
            const message = typeof privateJson?.message === 'string' ? privateJson.message.trim() : '';
            err.friendlyMessage = message || 'No pudimos generar el checkout privado, probá de nuevo.';
          } else {
            err.friendlyMessage = 'No pudimos generar el checkout privado, probá de nuevo.';
          }
          if (!err.detail && typeof rawBody === 'string' && rawBody) {
            err.detail = rawBody.slice(0, 200);
          }
          return err;
        };
        if (!privateResp.ok) {
          logError('http_error');
          const reason =
            privateJson?.reason && typeof privateJson.reason === 'string' && privateJson.reason.trim()
              ? privateJson.reason.trim()
              : 'private_checkout_failed';
          throw buildError(reason);
        }
        if (!privateJson || typeof privateJson !== 'object') {
          logError('non_json_payload');
          throw buildError('private_checkout_non_json');
        }
        const checkoutUrlFromResponse = typeof privateJson.url === 'string' && privateJson.url.trim()
          ? privateJson.url.trim()
          : typeof privateJson.invoiceUrl === 'string' && privateJson.invoiceUrl.trim()
            ? privateJson.invoiceUrl.trim()
            : typeof privateJson.checkoutUrl === 'string' && privateJson.checkoutUrl.trim()
              ? privateJson.checkoutUrl.trim()
              : '';
        if (privateJson.ok === true && checkoutUrlFromResponse) {
          result.checkoutUrl = checkoutUrlFromResponse;
          if (privateJson.draftOrderId) {
            result.draftOrderId = String(privateJson.draftOrderId);
          } else if (privateJson.draft_order_id) {
            result.draftOrderId = String(privateJson.draft_order_id);
          }
          if (privateJson.draftOrderName) {
            result.draftOrderName = String(privateJson.draftOrderName);
          } else if (privateJson.draft_order_name) {
            result.draftOrderName = String(privateJson.draft_order_name);
          }
          if (Array.isArray(privateJson.requestIds) && privateJson.requestIds.length) {
            try {
              console.info('[private-checkout] request_ids', privateJson.requestIds);
            } catch (infoErr) {
              console.debug?.('[private-checkout] request_ids_log_failed', infoErr);
            }
          }
          try {
            const opened = window.open(checkoutUrlFromResponse, '_blank', 'noopener');
            if (!opened) {
              console.warn('[private-checkout-open] popup_blocked', { url: checkoutUrlFromResponse });
            }
          } catch (tabErr) {
            console.warn('[private-checkout-open]', tabErr);
          }
          flow.set({
            lastProduct: {
              ...(flow.lastProduct || {}),
              productId: result.productId,
              variantId: result.variantId,
              variantIdNumeric: result.variantIdNumeric,
              variantIdGid: result.variantIdGid,
              productUrl: result.productUrl,
              productHandle: result.productHandle,
              visibility: result.visibility,
              checkoutUrl: checkoutUrlFromResponse,
              ...(result.draftOrderId ? { draftOrderId: result.draftOrderId } : {}),
              ...(result.draftOrderName ? { draftOrderName: result.draftOrderName } : {}),
              ...(Array.isArray(result.warnings) && result.warnings.length ? { warnings: result.warnings } : {}),
              ...(Array.isArray(result.warningMessages) && result.warningMessages.length
                ? { warningMessages: result.warningMessages }
                : {}),
            },
          });
          setToast({ message: 'Listo. Abrimos tu checkout privado en otra pestaña.' });
          return;
        }
        logError('invalid_payload');
        const reason =
          typeof privateJson.reason === 'string' && privateJson.reason
            ? privateJson.reason
            : privateJson.ok === false
              ? 'private_checkout_failed'
              : 'private_checkout_invalid_payload';
        throw buildError(reason);
      }
      if (result.productUrl) {
        window.open(result.productUrl, '_blank', 'noopener');
        return;
      }
      alert('El producto se creó pero no se pudo obtener un enlace.');
    } catch (error) {
      const reason = typeof error?.reason === 'string' ? error.reason : '';
      if (reason === 'online_store_publication_missing' || reason === 'online_store_publication_empty') {
        const friendly = typeof error?.friendlyMessage === 'string' && error.friendlyMessage
          ? error.friendlyMessage
          : reason === 'online_store_publication_empty'
            ? ONLINE_STORE_DISABLED_MESSAGE
            : ONLINE_STORE_MISSING_MESSAGE;
        setToast({
          message: friendly,
          actionLabel: 'Reintentar',
          action: () => {
            setToast(null);
            handle(mode, { reuseLastProduct: true });
          },
          secondaryActionLabel: 'Omitir publicación (avanzado)',
          secondaryAction: () => {
            setToast(null);
            handle(mode, { reuseLastProduct: true, skipPublication: true });
          },
        });
        return;
      }
      if (mode === 'private') {
        const userErrors = Array.isArray(error?.userErrors)
          ? error.userErrors
            .map((entry) => {
              if (!entry) return null;
              if (typeof entry === 'string') return entry;
              if (typeof entry?.message === 'string' && entry.message.trim()) return entry.message.trim();
              return null;
            })
            .filter(Boolean)
          : [];
        const baseMessage =
          typeof error?.friendlyMessage === 'string' && error.friendlyMessage
            ? error.friendlyMessage
            : 'No pudimos generar el checkout privado. Probá de nuevo en unos segundos.';
        const extraParts = [];
        if (userErrors.length) {
          extraParts.push(userErrors.join(' | '));
        }
        if (reason) {
          extraParts.push(`Motivo: ${reason}`);
        }
        const detail = typeof error?.detail === 'string' ? error.detail : '';
        if (detail && !extraParts.length) {
          extraParts.push(detail);
        }
        const message = extraParts.length ? `${baseMessage} ${extraParts.join(' | ')}` : baseMessage;
        try {
          console.error('[private-checkout] toast_error', {
            reason: reason || null,
            status: typeof error?.status === 'number' ? error.status : null,
            userErrors,
          });
        } catch (logErr) {
          if (logErr) {
            // noop
          }
        }
        setToast({
          message,
          actionLabel: 'Reintentar',
          action: () => {
            setToast(null);
            handle('private', { reuseLastProduct: true });
          },
        });
        return;
      }
      showFriendlyError(error);
    } finally {
      setBusy(false);
    }
  }

  async function handleDownloadPdf() {
    if (!flow.printFullResDataUrl) {
      alert('No se encontraron datos para generar el PDF.');
      return;
    }
    const widthCmRaw = Number(flow.editorState?.size_cm?.w);
    const heightCmRaw = Number(flow.editorState?.size_cm?.h);
    if (!Number.isFinite(widthCmRaw) || !Number.isFinite(heightCmRaw) || widthCmRaw <= 0 || heightCmRaw <= 0) {
      alert('No se pudieron obtener las dimensiones del diseño.');
      return;
    }
    try {
      setBusy(true);
      const response = await fetch(flow.printFullResDataUrl);
      const imageBlob = await response.blob();
      const imageBytes = new Uint8Array(await imageBlob.arrayBuffer());
      const pdfDoc = await PDFDocument.create();
      const enlargementCm = 2;
      const targetWidthCm = widthCmRaw + enlargementCm;
      const targetHeightCm = heightCmRaw + enlargementCm;
      const cmToPt = (cm) => (cm / 2.54) * 72;
      const pageWidthPt = cmToPt(targetWidthCm);
      const pageHeightPt = cmToPt(targetHeightCm);
      const page = pdfDoc.addPage([pageWidthPt, pageHeightPt]);
      const embedded =
        imageBlob.type === 'image/jpeg' || imageBlob.type === 'image/jpg'
          ? await pdfDoc.embedJpg(imageBytes)
          : await pdfDoc.embedPng(imageBytes);
      page.drawImage(embedded, { x: 0, y: 0, width: pageWidthPt, height: pageHeightPt });
      const pdfBytes = await pdfDoc.save();
      const pdfBlob = new Blob([pdfBytes], { type: 'application/pdf' });
      const baseName = buildExportBaseName(
        flow.designName || '',
        widthCmRaw,
        heightCmRaw,
        flow.material,
      );
      downloadBlob(pdfBlob, `${baseName}.pdf`);
    } catch (error) {
      console.error('[download-pdf]', error);
      alert('No se pudo generar el PDF.');
    } finally {
      setBusy(false);
    }
  }

  const mockupUrl = flow.mockupUrl;
  const hasMockupImage =
    typeof mockupUrl === 'string' ? mockupUrl.trim().length > 0 : Boolean(mockupUrl);

  return (
    <div id="mockup-review" className={styles.review}>
      <main className={styles.main}>

        <div
          className={`${styles.previewWrapper} ${
            hasMockupImage ? styles.previewWithImage : ''
          }`}
        >
          <h1
            className={`${styles.previewTitle} ${
              hasMockupImage ? styles.previewTitleOverlay : ''
            }`}
          >
            ¿Te gustó cómo quedó?
          </h1>
          {hasMockupImage ? (
            <img
              src={mockupUrl}
              className={styles.mockupImage}
              alt="Vista previa de tu mousepad personalizado"
            />
          ) : null}

        </div>
        <div className={styles.ctaRow}>
          <div className={styles.ctaCard}>
            <button
              type="button"
              disabled={busy}
              className={`${styles.ctaButton} ${styles.ctaButtonSecondary}`}
              onClick={() => {
                if (busy) return;
                flow.reset();
                navigate('/');
              }}
            >
              Volver
            </button>
            <p className={styles.ctaHint}>
              Volvé al editor para hacer los cambios que quieras ✏️
            </p>
          </div>
          <div className={styles.ctaCard}>
            <button
              type="button"
              disabled={busy}
              className={`${styles.ctaButton} ${styles.ctaButtonPrimary}`}
              onClick={() => handle('cart')}
            >
              {cartButtonLabel}
            </button>
            <p className={styles.ctaHint}>
              Arma un carrito con todo lo que te guste y obtené envío gratis ❤️
            </p>
          </div>
          <div className={styles.ctaCard}>
            <button
              type="button"
              disabled={busy}
              className={`${styles.ctaButton} ${styles.ctaButtonPrimary}`}
              ref={buyNowButtonRef}
              onClick={() => {
                if (busy) return;
                setBuyPromptOpen(true);
              }}
            >
              Comprar ahora
            </button>
            <p className={styles.ctaHint}>
              Finalizá tu compra para que tu creación se haga realidad ✨
            </p>
          </div>
        </div>
        <button
          type="button"
          disabled={busy}
          className={styles.hiddenButton}
          onClick={() => handle('private')}
          aria-hidden="true"
          tabIndex={-1}
        >
          Comprar en privado
        </button>
        <button
          type="button"
          disabled={busy}
          className={styles.hiddenButton}
          onClick={handleDownloadPdf}
        >
          Descargar PDF
        </button>
      </main>
      <section className={styles.footerSection}>
        <p className={styles.footerMessage}>
          Nos encantaría que seas parte nuestra comunidad y por eso quiero convencerte 😎
        </p>
      </section>
      {isBuyPromptOpen ? (
        <div
          role="presentation"
          className={styles.modalBackdrop}
          onClick={() => {
            if (busy) return;
            setBuyPromptOpen(false);
          }}
        >
          <div
            role="dialog"
            aria-modal="true"
            aria-labelledby={buyPromptTitleId}
            aria-describedby={buyPromptDescriptionId}
            ref={modalRef}
            className={styles.modalCard}
            onClick={(event) => event.stopPropagation()}
          >
            <button
              type="button"
              onClick={() => {
                if (busy) return;
                setBuyPromptOpen(false);
              }}
              disabled={busy}
              aria-label="Cerrar"
              className={styles.modalClose}
            >
              ×
            </button>
            <h2 id={buyPromptTitleId} className={styles.modalTitle}>
              ¿Quieres comprarlo en privado o público?
            </h2>
            <p id={buyPromptDescriptionId} className={styles.modalDescription}>
              Público: tu diseño será visible en la tienda. Privado: solo vos verás el producto.
            </p>
            <div className={styles.modalActions}>
              <button
                type="button"
                ref={firstActionButtonRef}
                disabled={busy}
                className={styles.modalPrimary}
                onClick={() => {
                  setBuyPromptOpen(false);
                  handle('checkout');
                }}
              >
                Comprar ahora (público)
              </button>
              <button
                type="button"
                disabled={busy}
                className={styles.modalSecondary}
                onClick={() => {
                  setBuyPromptOpen(false);
                  handle('private');
                }}
              >
                Comprar en privado
              </button>
            </div>
          </div>
        </div>
      ) : null}
      {toast ? (
        <Toast
          message={toast.message}
          actionLabel={toast.actionLabel}
          onAction={toast.action}
          secondaryActionLabel={toast.secondaryActionLabel}
          onSecondaryAction={toast.secondaryAction}
          onClose={() => setToast(null)}
        />
      ) : null}
    </div>
  );
}<|MERGE_RESOLUTION|>--- conflicted
+++ resolved
@@ -300,12 +300,8 @@
           }
         } catch (openErr) {
           console.warn('[mockup] product_page_open_failed', openErr);
-<<<<<<< HEAD
-=======
-          opened = false;
-        }
-        if (!opened) {
->>>>>>> 46c239f2
+
+
           try {
             window.open(productUrl, '_blank');
             opened = true;
