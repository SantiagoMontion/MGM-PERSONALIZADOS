--- conflicted
+++ resolved
@@ -25,7 +25,7 @@
 
     if (mode !== 'checkout' && mode !== 'cart' && mode !== 'private') return;
 
-<<<<<<< HEAD
+
     let submissionFlow = flow;
     let cartTarget;
     let cartPopup;
@@ -59,11 +59,7 @@
       submissionFlow = { ...flow, customerEmail: emailRaw };
     }
 
-=======
-    let cartTarget;
-    let cartPopup;
 
->>>>>>> 53312fa5
     try {
       setBusy(true);
       if (mode === 'cart' && typeof window !== 'undefined') {
