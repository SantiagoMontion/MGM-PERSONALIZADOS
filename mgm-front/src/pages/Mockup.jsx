--- conflicted
+++ resolved
@@ -22,13 +22,9 @@
   }
 
   async function handle(mode) {
-<<<<<<< HEAD
-    if (mode !== 'checkout' && mode !== 'cart') return;
-    let cartPopup = null;
-    let cartTarget = '_blank';
-=======
+
     if (mode !== 'checkout' && mode !== 'cart' && mode !== 'private') return;
->>>>>>> b0c19325
+
     try {
       setBusy(true);
       if (mode === 'cart' && typeof window !== 'undefined') {
@@ -50,14 +46,12 @@
         navigate('/', { replace: true });
         return;
       }
-<<<<<<< HEAD
+
       if (result.productUrl) {
         if (cartPopup && !cartPopup.closed) {
           try { cartPopup.close(); } catch {}
         }
-=======
-      if (mode !== 'private' && result.productUrl) {
->>>>>>> b0c19325
+
         window.open(result.productUrl, '_blank', 'noopener');
         return;
       }
