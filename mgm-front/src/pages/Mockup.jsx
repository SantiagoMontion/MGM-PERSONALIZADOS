--- conflicted
+++ resolved
@@ -492,7 +492,7 @@
   return (
     <div id="mockup-review" className={styles.review}>
       <main className={styles.main}>
-<<<<<<< HEAD
+
         <div
           className={`${styles.previewWrapper} ${
             hasMockupImage ? styles.previewWithImage : ''
@@ -512,15 +512,7 @@
               alt="Vista previa de tu mousepad personalizado"
             />
           ) : null}
-=======
-        <div className={styles.previewWrapper}>
-          <h1 className={styles.previewTitle}>¿Te gustó cómo quedó?</h1>
-          <img
-            src={flow.mockupUrl}
-            className={styles.mockupImage}
-            alt="Vista previa de tu mousepad personalizado"
-          />
->>>>>>> 99737981
+
         </div>
         <div className={styles.ctaRow}>
           <div className={styles.ctaCard}>
