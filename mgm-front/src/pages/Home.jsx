--- conflicted
+++ resolved
@@ -1356,11 +1356,7 @@
         bucket: uploadBucket || prev?.bucket,
         upload_diag_id: null,
         upload: prev?.upload || null,
-<<<<<<< HEAD
         upload_size_bytes: pdfSourceBlob?.size ?? designBlob?.size ?? 0,
-=======
-        upload_size_bytes: pdfSourceBlob?.size ?? designBlob.size,
->>>>>>> d40ddbb4
         upload_content_type: designMime,
       }));
 
@@ -1418,11 +1414,7 @@
         uploadObjectKey,
         uploadBucket: uploadBucket,
         uploadDiagId: null,
-<<<<<<< HEAD
         uploadSizeBytes: pdfSourceBlob?.size ?? designBlob?.size ?? 0,
-=======
-        uploadSizeBytes: pdfSourceBlob?.size ?? designBlob.size,
->>>>>>> d40ddbb4
         uploadContentType: designMime,
         uploadSha256: designSha,
         designName: nameClean,
