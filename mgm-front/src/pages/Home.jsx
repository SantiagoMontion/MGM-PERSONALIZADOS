--- conflicted
+++ resolved
@@ -639,7 +639,6 @@
   }, [material, normalizeCircularSizeForMaterial, size]);
 
 
-<<<<<<< HEAD
   useEffect(() => {
     if (!isCircular || material === 'Glasspad') return;
     const squared = normalizeCircularSizeForMaterial(size);
@@ -652,8 +651,6 @@
   }, [isCircular, material, normalizeCircularSizeForMaterial, size]);
 
 
-=======
->>>>>>> e910b25e
   function handleDesignNameChange(event) {
     const { value } = event.target;
     setDesignName(value);
