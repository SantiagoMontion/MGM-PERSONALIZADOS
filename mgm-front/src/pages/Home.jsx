// src/pages/Home.jsx
import { useCallback, useEffect, useMemo, useRef, useState } from 'react';
import { useNavigate } from 'react-router-dom';
import SeoJsonLd from '../components/SeoJsonLd';

import UploadStep from '../components/UploadStep';
import EditorCanvas from '../components/EditorCanvas';
import SizeControls from '../components/SizeControls';
import LoadingOverlay from '../components/LoadingOverlay';

import { LIMITS, STANDARD, GLASSPAD_SIZE_CM } from '../lib/material.js';

import { dpiLevel } from '../lib/dpi';
import styles from './Home.module.css';
import { renderMockup1080 } from '../lib/mockup.js';
import { quickHateSymbolCheck } from '@/lib/moderation.ts';
import { scanNudityClient } from '@/lib/moderation/nsfw.client.js';
import { useFlow } from '@/state/flow.js';
import { apiFetch } from '@/lib/api.js';
import { resolveIconAsset } from '@/lib/iconRegistry.js';

const CONFIG_ICON_SRC = resolveIconAsset('wheel.svg');
const CONFIG_ARROW_ICON_SRC = resolveIconAsset('down.svg');

export default function Home() {

  // archivo subido
  const [uploaded, setUploaded] = useState(null);
  // crear ObjectURL una sola vez
  const [imageUrl, setImageUrl] = useState(null);
  const [configOpen, setConfigOpen] = useState(true);
  useEffect(() => {
    if (uploaded?.localUrl) {
      setImageUrl(uploaded.localUrl);
      return () => URL.revokeObjectURL(uploaded.localUrl);
    } else {
      setImageUrl(null);
    }
  }, [uploaded?.localUrl]);

  useEffect(() => {
    setConfigOpen(true);
  }, [uploaded]);

  // No se ejecutan filtros rápidos al subir imagen

  // medidas y material (source of truth)
  const [material, setMaterial] = useState('Classic');
  const [mode, setMode] = useState('standard');
  const [size, setSize] = useState({ w: 90, h: 40 });
  const sizeCm = useMemo(() => ({ w: Number(size.w) || 90, h: Number(size.h) || 40 }), [size.w, size.h]);
  const isGlasspad = material === 'Glasspad';
  const activeWcm = isGlasspad ? GLASSPAD_SIZE_CM.w : sizeCm.w;
  const activeHcm = isGlasspad ? GLASSPAD_SIZE_CM.h : sizeCm.h;
  const activeSizeCm = useMemo(() => ({ w: activeWcm, h: activeHcm }), [activeWcm, activeHcm]);
  const lastSize = useRef({
    Classic: { w: 90, h: 40 },
    PRO: { w: 90, h: 40 },
  });

  const glasspadInitRef = useRef(false);
  useEffect(() => {
    if (material !== 'Glasspad') {
      glasspadInitRef.current = false;
      return;
    }
    if (glasspadInitRef.current) return;
    setSize({ w: GLASSPAD_SIZE_CM.w, h: GLASSPAD_SIZE_CM.h });
    glasspadInitRef.current = true;
  }, [material]);

  const [priceAmount, setPriceAmount] = useState(0);
  const PRICE_CURRENCY = 'ARS';

  // layout del canvas
  const [layout, setLayout] = useState(null);
  const [designName, setDesignName] = useState('');
  const [ackLow, setAckLow] = useState(false);
  const [err, setErr] = useState('');
  const [busy, setBusy] = useState(false);
  const navigate = useNavigate();
  const canvasRef = useRef(null);
  const flow = useFlow();

  const handleClearImage = useCallback(() => {
    setUploaded(null);
    setLayout(null);
    setDesignName('');
    setAckLow(false);
    setErr('');
    setPriceAmount(0);
  }, []);

  const effDpi = useMemo(() => {
    if (!layout) return null;
    return Math.round(
      Math.min(
        layout.dpi / Math.max(1e-6, layout.transform.scaleX),
        layout.dpi / Math.max(1e-6, layout.transform.scaleY)
      )
    );
  }, [layout]);
  const level = useMemo(() => (effDpi ? dpiLevel(effDpi, 300, 100) : null), [effDpi]);
  const trimmedDesignName = useMemo(() => (designName || '').trim(), [designName]);

  function handleSizeChange(next) {
    if (next.material && next.material !== material) {
      if (material !== 'Glasspad') {
        lastSize.current[material] = { ...size };
      }
      if (next.material === 'Glasspad') {
        setMaterial('Glasspad');
        setMode('standard');
        setSize({ w: GLASSPAD_SIZE_CM.w, h: GLASSPAD_SIZE_CM.h });
        return;
      }
      const lim = LIMITS[next.material];
      const prev = lastSize.current[next.material] || size;
      const clamped = {
        w: Math.min(Math.max(prev.w, 1), lim.maxW),
        h: Math.min(Math.max(prev.h, 1), lim.maxH),
      };
      setMaterial(next.material);
      setSize(clamped);
      const isStd = (STANDARD[next.material] || []).some(
        opt => Number(opt.w) === Number(clamped.w) && Number(opt.h) === Number(clamped.h)
      );
      setMode(isStd ? 'standard' : 'custom');
      return;
    }
    if (next.mode && next.mode !== mode) {
      setMode(next.mode);
      if (next.mode === 'standard' && typeof next.w === 'number' && typeof next.h === 'number') {
        setSize({ w: next.w, h: next.h });
        if (material !== 'Glasspad') {
          lastSize.current[material] = { w: next.w, h: next.h };
        }
      }
    }
    if (typeof next.w === 'number' || typeof next.h === 'number') {
      const nextSize = {
        w: typeof next.w === 'number' ? next.w : size.w,
        h: typeof next.h === 'number' ? next.h : size.h,
      };
      setSize(nextSize);
      if (material !== 'Glasspad') {
        lastSize.current[material] = nextSize;
      }
    }
  }


  async function handleContinue() {
    if (!layout || !canvasRef.current) {
      setErr('Falta imagen o layout');
      return;
    }
    if (trimmedDesignName.length < 2) {
      setErr('El nombre del modelo debe tener al menos 2 caracteres.');
      return;
    }
    if (level === 'bad' && !ackLow) {
      setErr('Confirmá que aceptás continuar con la calidad baja.');
      return;
    }
    try {
      setErr('');
      setBusy(true);
      const master = canvasRef.current.exportPadDataURL?.(2);
      if (!master) {
        setErr('No se pudo generar la imagen');
        setBusy(false);
        return;
      }

      // client-side gate: filename keywords
      const metaForCheck = [uploaded?.file?.name, trimmedDesignName].filter(Boolean).join(' ');
      if (quickHateSymbolCheck(metaForCheck)) {
        setErr('Contenido no permitido (odio nazi detectado)');
        setBusy(false);
        return;
      }

      // client-side gate: NSFW scan in browser (no server TFJS)
      try {
        const res = await scanNudityClient(master);
        if (res?.blocked) {
          let message = 'Contenido adulto detectado.';
          if (res.reason === 'client_real_nudity') {
            message = 'Contenido adulto explícito con personas reales detectado.';
          } else if (res.reason === 'client_real_sexual') {
            message = 'Contenido sexual explícito con personas reales detectado.';
          }
          setErr(message);
          setBusy(false);
          return;
        }
      } catch (scanErr) {
        console.error('[continue] nudity scan failed', scanErr?.message || scanErr);
      }

      const resp = await apiFetch('/api/moderate-image', {
        method: 'POST',
        headers: { 'Content-Type': 'application/json' },
        body: JSON.stringify({
          dataUrl: master,
          filename: uploaded?.file?.name || 'image.png',
          designName: trimmedDesignName,
          lowQualityAck: level === 'bad' ? Boolean(ackLow) : false,
          approxDpi: effDpi || undefined,
        })
      });
      if (!resp.ok) {
        const err = await resp.json().catch(() => ({}));
        setErr(`Bloqueado por moderación: ${err.reason || 'desconocido'}`);
        setBusy(false);
        return;
      }

      const img = new Image();
      img.src = master;
      await img.decode();
      const blob = await renderMockup1080({
        productType: material === 'Glasspad' ? 'glasspad' : 'mousepad',
        image: img,
        width_cm: activeWcm,
        height_cm: activeHcm,
      });
      const mockupUrl = URL.createObjectURL(blob);

      const transferPrice = Number(priceAmount) > 0 ? Number(priceAmount) : 0;
      const normalPrice = transferPrice;

      flow.set({
        productType: material === 'Glasspad' ? 'glasspad' : 'mousepad',
        editorState: layout,
        mockupBlob: blob,
        mockupUrl,
        printFullResDataUrl: master,
        designName: trimmedDesignName,
        material,
        lowQualityAck: level === 'bad' ? Boolean(ackLow) : false,
        approxDpi: effDpi || null,
        priceTransfer: transferPrice,
        priceNormal: normalPrice,
        priceCurrency: PRICE_CURRENCY,
      });
      navigate('/mockup');
    } catch (e) {
      console.error(e);
      setErr(String(e?.message || e));
    } finally {
      setBusy(false);
    }
  }


  const title = 'Tu Mousepad Personalizado — MGMGAMERS';
  const description = 'Mousepad Profesionales Personalizados, Gamers, diseño y medida que quieras. Perfectos para gaming control y speed.';
  const url = 'https://www.mgmgamers.store/';
  const hasImage = Boolean(uploaded);
  const accordionClassNames = [
    styles.configAccordion,
    configOpen ? styles.configAccordionOpen : '',
    !hasImage ? styles.configAccordionDisabled : '',
  ]
    .filter(Boolean)
    .join(' ');
  const accordionContentClasses = [
    styles.configContent,
    !hasImage ? styles.configContentDisabled : '',
  ]
    .filter(Boolean)
    .join(' ');

  return (
    <div className={styles.container}>
      <SeoJsonLd
        title={title}
        description={description}
        canonical={url}
        jsonLd={{
          '@context': 'https://schema.org',
          '@type': 'Organization',
          name: 'MGMGAMERS',
          url: 'https://www.mgmgamers.store',
          sameAs: ['https://www.instagram.com/mgmgamers.store']
        }}
      />
      <div className={styles.sidebar}>
        <div className={accordionClassNames}>
          <button
            type="button"
            className={styles.configHeader}
            onClick={() => setConfigOpen(open => !open)}
            disabled={!hasImage}
            aria-expanded={configOpen}
            aria-controls="configuracion-editor"
          >
            <span className={styles.configHeaderLeft}>
              <img
<<<<<<< HEAD
                src="/icons/wheel.svg"
=======
                src={CONFIG_ICON_SRC}
>>>>>>> 83ec8790
                alt=""
                className={styles.configIcon}
                aria-hidden="true"
              />
              <span className={styles.configTitle}>Configura tu mousepad</span>
            </span>
            <img
<<<<<<< HEAD
              src="/icons/down.svg"
=======
              src={CONFIG_ARROW_ICON_SRC}
>>>>>>> 83ec8790
              alt=""
              className={`${styles.configArrowIcon} ${configOpen ? styles.configArrowIconOpen : ''}`}
              aria-hidden="true"
            />
          </button>
          {configOpen && (
            <div
              id="configuracion-editor"
              className={accordionContentClasses}
              aria-disabled={!hasImage}
            >
              <div className={styles.field}>
                <label className={styles.fieldLabel} htmlFor="design-name">Nombre de tu diseño</label>
                <input
                  type="text"
                  id="design-name"
                  className={styles.textInput}
                  placeholder="Ej: Nubes y cielo rosa"
                  value={designName}
                  onChange={e => setDesignName(e.target.value)}
                  disabled={!hasImage}
                />
              </div>
              <SizeControls
                material={material}
                size={size}
                mode={mode}
                onChange={handleSizeChange}
                locked={material === 'Glasspad'}
                disabled={!hasImage}
              />
            </div>
          )}
        </div>
      </div>

      <div className={styles.main}>
        <UploadStep onUploaded={file => { setUploaded(file); setAckLow(false); }} />

        <EditorCanvas
          ref={canvasRef}
          imageUrl={imageUrl}
          imageFile={uploaded?.file}
          sizeCm={activeSizeCm}
          bleedMm={3}
          dpi={300}
          onLayoutChange={setLayout}
          onClearImage={handleClearImage}
        />

        {hasImage && level === 'bad' && (
          <label className={styles.ackLabel}>
            <input
              type="checkbox"
              checked={ackLow}
              onChange={e => setAckLow(e.target.checked)}
            />{' '}
            Acepto imprimir en baja calidad ({effDpi} DPI)
          </label>
        )}

        {hasImage && (
          <button
            className={styles.continueButton}
            disabled={busy || trimmedDesignName.length < 2}
            onClick={handleContinue}
          >
            Continuar
          </button>
        )}

        {err && <p className={`errorText ${styles.error}`}>{err}</p>}
      </div>
      <LoadingOverlay show={busy} messages={["Creando tu pedido…"]} />
    </div>
  );
}<|MERGE_RESOLUTION|>--- conflicted
+++ resolved
@@ -299,11 +299,8 @@
           >
             <span className={styles.configHeaderLeft}>
               <img
-<<<<<<< HEAD
                 src="/icons/wheel.svg"
-=======
-                src={CONFIG_ICON_SRC}
->>>>>>> 83ec8790
+
                 alt=""
                 className={styles.configIcon}
                 aria-hidden="true"
@@ -311,11 +308,9 @@
               <span className={styles.configTitle}>Configura tu mousepad</span>
             </span>
             <img
-<<<<<<< HEAD
+
               src="/icons/down.svg"
-=======
-              src={CONFIG_ARROW_ICON_SRC}
->>>>>>> 83ec8790
+
               alt=""
               className={`${styles.configArrowIcon} ${configOpen ? styles.configArrowIconOpen : ''}`}
               aria-hidden="true"
