.page {
  display: flex;
  flex-direction: column;
  gap: 32px;
  padding: 32px 48px 56px;
  min-height: 100%;
<<<<<<< HEAD
=======
  background: radial-gradient(circle at 18% -10%, rgba(24, 24, 36, 0.88), rgba(6, 6, 10, 0.96));
>>>>>>> 1e7fe32a
}

.editor {
  display: flex;
  flex-direction: column;
  gap: 32px;
  width: 100%;
  max-width: 1180px;
  margin: 0 auto;
<<<<<<< HEAD
  padding: 40px;
  border-radius: 32px;
  border: 1px solid rgba(37, 37, 48, 0.6);
  background: rgba(14, 14, 20, 0.96);
  box-shadow: 0 32px 72px rgba(0, 0, 0, 0.45);
=======
  border-radius: 32px;
  border: 1px solid rgba(38, 38, 56, 0.6);
  background: linear-gradient(160deg, rgba(12, 12, 18, 0.92), rgba(6, 6, 12, 0.96));
  padding: 40px;
  box-shadow: 0 42px 110px rgba(0, 0, 0, 0.65);
>>>>>>> 1e7fe32a
}

.editorHeader {
  display: flex;
  align-items: flex-start;
  justify-content: space-between;
  gap: 24px;
  flex-wrap: wrap;
}

.headerPrimary {
  display: flex;
  flex-direction: column;
  gap: 20px;
  max-width: min(100%, 460px);
}

.title {
  margin: 0;
  font-size: 2.1rem;
  font-weight: 700;
<<<<<<< HEAD
  color: #f7f7f9;
=======
  color: #f8f8fb;
  letter-spacing: 0.04em;
>>>>>>> 1e7fe32a
}

.configDropdown {
  position: relative;
  display: inline-flex;
  flex-direction: column;
  gap: 12px;
}

.configTrigger {
  display: inline-flex;
  align-items: center;
  gap: 14px;
<<<<<<< HEAD
  padding: 16px 20px;
  border-radius: 16px;
  border: 1px solid rgba(63, 63, 77, 0.6);
  background: rgba(20, 20, 26, 0.9);
  color: #f6f7fb;
  font-weight: 600;
  font-size: 1rem;
=======
  padding: 14px 18px;
  border-radius: 16px;
  border: 1px solid rgba(82, 82, 110, 0.5);
  background: rgba(16, 16, 24, 0.82);
  color: #f6f6fd;
  font-weight: 600;
  font-size: 0.98rem;
  letter-spacing: 0.02em;
>>>>>>> 1e7fe32a
  cursor: pointer;
  transition: border-color 0.2s ease, box-shadow 0.2s ease, transform 0.2s ease;
}

.configTrigger:hover:not(:disabled) {
<<<<<<< HEAD
  border-color: rgba(140, 140, 165, 0.85);
  box-shadow: 0 14px 28px rgba(0, 0, 0, 0.4);
  transform: translateY(-1px);
}

.configTrigger:disabled,
.configTriggerDisabled {
=======
  border-color: rgba(126, 126, 220, 0.78);
  box-shadow: 0 18px 36px rgba(0, 0, 0, 0.5);
  transform: translateY(-1px);
}

.configTrigger:disabled {
>>>>>>> 1e7fe32a
  opacity: 0.45;
  cursor: not-allowed;
  transform: none;
}

.configTriggerActive {
<<<<<<< HEAD
  border-color: rgba(140, 140, 165, 0.85);
  box-shadow: 0 14px 28px rgba(0, 0, 0, 0.4);
}

.configTrigger:focus-visible {
  outline: 2px solid rgba(255, 255, 255, 0.35);
  outline-offset: 4px;
}

.configTriggerIcon {
  width: 24px;
  height: 24px;
  display: inline-flex;
  align-items: center;
  justify-content: center;
}

.configTriggerLabel {
  white-space: nowrap;
}

.configTriggerArrow img {
  width: 18px;
  height: 18px;
=======
  border-color: rgba(126, 126, 220, 0.78);
  box-shadow: 0 18px 36px rgba(0, 0, 0, 0.5);
}

.configTrigger:focus-visible {
  outline: 2px solid rgba(126, 126, 220, 0.9);
  outline-offset: 4px;
}

.configTriggerIcon {
  width: 22px;
  height: 22px;
  display: inline-flex;
  align-items: center;
  justify-content: center;
}

.configTriggerLabel {
  white-space: nowrap;
}

.configTriggerArrow img {
  width: 16px;
  height: 16px;
>>>>>>> 1e7fe32a
  transition: transform 0.2s ease;
}

.configTriggerArrowOpen {
  transform: rotate(180deg);
}

.configPanel {
  position: absolute;
  top: calc(100% + 16px);
  left: 0;
  width: min(380px, 80vw);
  display: flex;
  flex-direction: column;
  gap: 24px;
  padding: 28px;
  border-radius: 24px;
<<<<<<< HEAD
  border: 1px solid rgba(63, 63, 77, 0.6);
  background: rgba(14, 14, 20, 0.96);
  box-shadow: 0 32px 60px rgba(0, 0, 0, 0.5);
=======
  border: 1px solid rgba(68, 68, 96, 0.55);
  background: rgba(10, 10, 16, 0.96);
  box-shadow: 0 40px 65px rgba(0, 0, 0, 0.58);
>>>>>>> 1e7fe32a
  z-index: 20;
}

.configPanelDisabled {
<<<<<<< HEAD
  opacity: 0.6;
=======
  opacity: 0.55;
>>>>>>> 1e7fe32a
  pointer-events: none;
}

.field {
  display: flex;
  flex-direction: column;
  gap: 12px;
}

.fieldLabel {
  font-size: 0.75rem;
  text-transform: uppercase;
  letter-spacing: 0.08em;
<<<<<<< HEAD
  color: rgba(206, 212, 226, 0.85);
=======
  color: rgba(206, 211, 245, 0.82);
>>>>>>> 1e7fe32a
  font-weight: 600;
}

.textInput {
  width: 100%;
  padding: 14px 16px;
<<<<<<< HEAD
  border-radius: 12px;
  border: 1px solid rgba(63, 63, 77, 0.7);
  background: rgba(22, 22, 28, 0.9);
  color: #f3f4f6;
=======
  border-radius: 14px;
  border: 1px solid rgba(60, 60, 86, 0.7);
  background: rgba(18, 18, 26, 0.92);
  color: #f5f6fd;
>>>>>>> 1e7fe32a
  font-size: 1rem;
  font-weight: 500;
  transition: border-color 0.2s ease, box-shadow 0.2s ease;
}

.textInput::placeholder {
<<<<<<< HEAD
  color: rgba(156, 163, 175, 0.7);
=======
  color: rgba(195, 202, 229, 0.6);
>>>>>>> 1e7fe32a
}

.textInput:focus {
  outline: none;
<<<<<<< HEAD
  border-color: rgba(170, 170, 190, 0.9);
  box-shadow: 0 0 0 3px rgba(170, 170, 190, 0.2);
=======
  border-color: rgba(126, 126, 220, 0.9);
  box-shadow: 0 0 0 3px rgba(126, 126, 220, 0.24);
>>>>>>> 1e7fe32a
}

.headerActions {
  display: flex;
  align-items: center;
  gap: 14px;
  flex-wrap: wrap;
}

.topActionButton {
<<<<<<< HEAD
  width: 52px;
  height: 52px;
  border-radius: 16px;
  border: 1px solid rgba(63, 63, 77, 0.65);
  background: rgba(20, 20, 26, 0.92);
  color: #f6f7fb;
=======
  width: 46px;
  height: 46px;
  border-radius: 14px;
  border: 1px solid rgba(104, 104, 142, 0.45);
  background: radial-gradient(circle at top, rgba(46, 46, 74, 0.92), rgba(18, 18, 26, 0.88));
  color: #f4f4ff;
>>>>>>> 1e7fe32a
  display: inline-flex;
  align-items: center;
  justify-content: center;
  cursor: pointer;
  transition: transform 0.18s ease, border-color 0.18s ease, box-shadow 0.18s ease;
}

.topActionButton:disabled {
<<<<<<< HEAD
  opacity: 0.45;
  cursor: not-allowed;
  border-color: rgba(63, 63, 77, 0.4);
  background: rgba(18, 18, 24, 0.6);
=======
  opacity: 0.35;
  cursor: not-allowed;
  border-color: rgba(82, 82, 108, 0.28);
  background: rgba(20, 20, 28, 0.6);
>>>>>>> 1e7fe32a
}

.topActionButton:not(:disabled):hover {
  transform: translateY(-2px);
<<<<<<< HEAD
  border-color: rgba(170, 170, 190, 0.9);
  box-shadow: 0 18px 36px rgba(0, 0, 0, 0.45);
=======
  border-color: rgba(126, 126, 220, 0.8);
  box-shadow: 0 18px 36px rgba(0, 0, 0, 0.55);
>>>>>>> 1e7fe32a
}

.topActionButton:not(:disabled):active {
  transform: translateY(0);
<<<<<<< HEAD
}

.topActionButton:focus-visible {
  outline: 2px solid rgba(255, 255, 255, 0.35);
  outline-offset: 3px;
}

.deleteActionButton {
  border-color: rgba(239, 68, 68, 0.7);
  color: #fca5a5;
  background: rgba(56, 18, 24, 0.8);
}

.deleteActionButton:not(:disabled):hover {
  border-color: rgba(239, 68, 68, 0.85);
  box-shadow: 0 18px 36px rgba(239, 68, 68, 0.25);
}

.topActionIcon {
  width: 28px;
  height: 28px;
}

=======
}

.topActionButton:focus-visible {
  outline: 2px solid rgba(126, 126, 220, 0.85);
  outline-offset: 3px;
}

.deleteActionButton {
  border-color: rgba(239, 68, 68, 0.75);
  color: #fca5a5;
  background: rgba(52, 18, 24, 0.85);
}

.deleteActionButton:not(:disabled):hover {
  border-color: rgba(239, 68, 68, 0.85);
  box-shadow: 0 18px 36px rgba(239, 68, 68, 0.25);
}

.topActionIcon {
  width: 22px;
  height: 22px;
}

>>>>>>> 1e7fe32a
.canvasStage {
  position: relative;
  display: flex;
  flex-direction: column;
<<<<<<< HEAD
  background: rgba(12, 12, 18, 0.95);
  border: 1px solid rgba(63, 63, 77, 0.55);
=======
  background: linear-gradient(160deg, rgba(8, 8, 12, 0.9), rgba(4, 4, 8, 0.95));
  border: 1px solid rgba(40, 40, 60, 0.6);
>>>>>>> 1e7fe32a
  border-radius: 30px;
  padding: 32px;
  min-height: 520px;
}

.canvasViewport {
  position: relative;
  flex: 1;
  display: flex;
}

.uploadOverlay {
  position: absolute;
  inset: 0;
  display: flex;
  align-items: center;
  justify-content: center;
  pointer-events: none;
}

.uploadControl {
  pointer-events: auto;
  display: inline-flex;
  padding: 24px 32px;
  border-radius: 20px;
<<<<<<< HEAD
  border: 1px solid rgba(63, 63, 77, 0.55);
  background: rgba(16, 16, 22, 0.96);
  box-shadow: 0 32px 60px rgba(0, 0, 0, 0.5);
=======
  border: 1px solid rgba(76, 76, 118, 0.5);
  background: rgba(12, 12, 20, 0.92);
  box-shadow: 0 32px 70px rgba(0, 0, 0, 0.6);
>>>>>>> 1e7fe32a
}

.uploadButton {
  border: none;
  background: transparent;
<<<<<<< HEAD
  color: inherit;
=======
  color: #f7f7ff;
>>>>>>> 1e7fe32a
  font: inherit;
  font-size: 1.05rem;
  font-weight: 600;
  letter-spacing: 0.02em;
  display: inline-flex;
  align-items: center;
  gap: 16px;
  cursor: pointer;
  padding: 0;
}

.uploadButton:disabled {
  opacity: 0.6;
  cursor: not-allowed;
}

.uploadButtonIcon {
<<<<<<< HEAD
  width: 48px;
  height: 48px;
  border-radius: 50%;
  border: 1px solid rgba(170, 170, 190, 0.45);
  background: rgba(170, 170, 190, 0.18);
=======
  width: 46px;
  height: 46px;
  border-radius: 50%;
  border: 1px solid rgba(126, 126, 220, 0.45);
  background: rgba(126, 126, 220, 0.22);
>>>>>>> 1e7fe32a
  display: inline-flex;
  align-items: center;
  justify-content: center;
  font-size: 2rem;
  line-height: 1;
<<<<<<< HEAD
  color: rgba(235, 236, 245, 0.95);
=======
  color: rgba(216, 220, 255, 0.95);
>>>>>>> 1e7fe32a
}

.uploadButtonText {
  white-space: nowrap;
}

.footerRow {
  display: flex;
  align-items: center;
  justify-content: space-between;
  gap: 24px;
  flex-wrap: wrap;
}

.feedbackGroup {
  display: flex;
  flex-direction: column;
  gap: 12px;
  flex: 1 1 320px;
  min-width: 0;
}

.ackLabel {
  display: inline-flex;
  align-items: center;
  gap: 12px;
  padding: 12px 18px;
  border-radius: 14px;
<<<<<<< HEAD
  border: 1px solid rgba(63, 63, 77, 0.55);
  background: rgba(16, 16, 22, 0.9);
  color: rgba(229, 231, 235, 0.9);
=======
  border: 1px solid rgba(126, 126, 220, 0.38);
  background: rgba(20, 20, 30, 0.85);
  color: #d7dbff;
>>>>>>> 1e7fe32a
  font-size: 0.9rem;
}

.ackLabel input {
<<<<<<< HEAD
  accent-color: initial;
=======
  accent-color: #7c81ff;
>>>>>>> 1e7fe32a
}

.errorMessage {
  margin: 0;
  padding: 12px 18px;
  border-radius: 14px;
  border: 1px solid rgba(239, 68, 68, 0.45);
  background: rgba(64, 18, 26, 0.82);
  color: #fca5a5;
  font-size: 0.9rem;
  max-width: 520px;
}

.continueButton {
  border-radius: 16px;
<<<<<<< HEAD
  border: 1px solid rgba(63, 63, 77, 0.6);
  background: rgba(238, 238, 242, 0.95);
  color: #111;
  font-size: 1rem;
  font-weight: 600;
  padding: 14px 28px;
  box-shadow: 0 18px 36px rgba(0, 0, 0, 0.4);
=======
  border: 1px solid rgba(126, 126, 220, 0.45);
  background: linear-gradient(135deg, rgba(126, 126, 220, 0.85), rgba(82, 82, 200, 0.9));
  color: #090910;
  font-size: 1rem;
  font-weight: 600;
  padding: 14px 28px;
  box-shadow: 0 22px 48px rgba(0, 0, 0, 0.6);
>>>>>>> 1e7fe32a
  cursor: pointer;
  transition: transform 0.18s ease, box-shadow 0.18s ease;
}

.continueButton:disabled {
  opacity: 0.5;
  cursor: not-allowed;
  box-shadow: none;
}

.continueButton:not(:disabled):hover {
  transform: translateY(-2px);
<<<<<<< HEAD
  box-shadow: 0 24px 48px rgba(0, 0, 0, 0.45);
=======
  box-shadow: 0 28px 60px rgba(126, 126, 220, 0.35);
>>>>>>> 1e7fe32a
}

@media (max-width: 960px) {
  .page {
    padding: 28px 28px 48px;
  }

  .editor {
    padding: 32px;
    border-radius: 28px;
  }

  .canvasStage {
    padding: 28px;
  }
}

@media (max-width: 640px) {
  .page {
    padding: 22px 18px 40px;
  }

  .editor {
    padding: 24px;
    gap: 24px;
    border-radius: 24px;
  }

  .editorHeader {
    gap: 20px;
  }

  .configDropdown {
    width: 100%;
  }

  .configPanel {
    position: static;
    width: 100%;
  }

  .canvasStage {
    padding: 22px;
    border-radius: 24px;
  }

  .uploadControl {
    width: min(360px, 100%);
    padding: 20px 24px;
  }

  .footerRow {
    flex-direction: column;
    align-items: stretch;
  }

  .continueButton {
    align-self: flex-end;
    width: 100%;
  }
}<|MERGE_RESOLUTION|>--- conflicted
+++ resolved
@@ -4,10 +4,8 @@
   gap: 32px;
   padding: 32px 48px 56px;
   min-height: 100%;
-<<<<<<< HEAD
-=======
-  background: radial-gradient(circle at 18% -10%, rgba(24, 24, 36, 0.88), rgba(6, 6, 10, 0.96));
->>>>>>> 1e7fe32a
+
+
 }
 
 .editor {
@@ -17,19 +15,13 @@
   width: 100%;
   max-width: 1180px;
   margin: 0 auto;
-<<<<<<< HEAD
+
   padding: 40px;
   border-radius: 32px;
   border: 1px solid rgba(37, 37, 48, 0.6);
   background: rgba(14, 14, 20, 0.96);
   box-shadow: 0 32px 72px rgba(0, 0, 0, 0.45);
-=======
-  border-radius: 32px;
-  border: 1px solid rgba(38, 38, 56, 0.6);
-  background: linear-gradient(160deg, rgba(12, 12, 18, 0.92), rgba(6, 6, 12, 0.96));
-  padding: 40px;
-  box-shadow: 0 42px 110px rgba(0, 0, 0, 0.65);
->>>>>>> 1e7fe32a
+
 }
 
 .editorHeader {
@@ -51,13 +43,9 @@
   margin: 0;
   font-size: 2.1rem;
   font-weight: 700;
-<<<<<<< HEAD
+
   color: #f7f7f9;
-=======
-  color: #f8f8fb;
-  letter-spacing: 0.04em;
->>>>>>> 1e7fe32a
-}
+
 
 .configDropdown {
   position: relative;
@@ -70,7 +58,7 @@
   display: inline-flex;
   align-items: center;
   gap: 14px;
-<<<<<<< HEAD
+
   padding: 16px 20px;
   border-radius: 16px;
   border: 1px solid rgba(63, 63, 77, 0.6);
@@ -78,22 +66,13 @@
   color: #f6f7fb;
   font-weight: 600;
   font-size: 1rem;
-=======
-  padding: 14px 18px;
-  border-radius: 16px;
-  border: 1px solid rgba(82, 82, 110, 0.5);
-  background: rgba(16, 16, 24, 0.82);
-  color: #f6f6fd;
-  font-weight: 600;
-  font-size: 0.98rem;
-  letter-spacing: 0.02em;
->>>>>>> 1e7fe32a
+
   cursor: pointer;
   transition: border-color 0.2s ease, box-shadow 0.2s ease, transform 0.2s ease;
 }
 
 .configTrigger:hover:not(:disabled) {
-<<<<<<< HEAD
+
   border-color: rgba(140, 140, 165, 0.85);
   box-shadow: 0 14px 28px rgba(0, 0, 0, 0.4);
   transform: translateY(-1px);
@@ -101,21 +80,14 @@
 
 .configTrigger:disabled,
 .configTriggerDisabled {
-=======
-  border-color: rgba(126, 126, 220, 0.78);
-  box-shadow: 0 18px 36px rgba(0, 0, 0, 0.5);
-  transform: translateY(-1px);
-}
-
-.configTrigger:disabled {
->>>>>>> 1e7fe32a
+
   opacity: 0.45;
   cursor: not-allowed;
   transform: none;
 }
 
 .configTriggerActive {
-<<<<<<< HEAD
+
   border-color: rgba(140, 140, 165, 0.85);
   box-shadow: 0 14px 28px rgba(0, 0, 0, 0.4);
 }
@@ -140,32 +112,7 @@
 .configTriggerArrow img {
   width: 18px;
   height: 18px;
-=======
-  border-color: rgba(126, 126, 220, 0.78);
-  box-shadow: 0 18px 36px rgba(0, 0, 0, 0.5);
-}
-
-.configTrigger:focus-visible {
-  outline: 2px solid rgba(126, 126, 220, 0.9);
-  outline-offset: 4px;
-}
-
-.configTriggerIcon {
-  width: 22px;
-  height: 22px;
-  display: inline-flex;
-  align-items: center;
-  justify-content: center;
-}
-
-.configTriggerLabel {
-  white-space: nowrap;
-}
-
-.configTriggerArrow img {
-  width: 16px;
-  height: 16px;
->>>>>>> 1e7fe32a
+
   transition: transform 0.2s ease;
 }
 
@@ -183,24 +130,18 @@
   gap: 24px;
   padding: 28px;
   border-radius: 24px;
-<<<<<<< HEAD
+
   border: 1px solid rgba(63, 63, 77, 0.6);
   background: rgba(14, 14, 20, 0.96);
   box-shadow: 0 32px 60px rgba(0, 0, 0, 0.5);
-=======
-  border: 1px solid rgba(68, 68, 96, 0.55);
-  background: rgba(10, 10, 16, 0.96);
-  box-shadow: 0 40px 65px rgba(0, 0, 0, 0.58);
->>>>>>> 1e7fe32a
+
   z-index: 20;
 }
 
 .configPanelDisabled {
-<<<<<<< HEAD
+
   opacity: 0.6;
-=======
-  opacity: 0.55;
->>>>>>> 1e7fe32a
+
   pointer-events: none;
 }
 
@@ -214,51 +155,38 @@
   font-size: 0.75rem;
   text-transform: uppercase;
   letter-spacing: 0.08em;
-<<<<<<< HEAD
+
   color: rgba(206, 212, 226, 0.85);
-=======
-  color: rgba(206, 211, 245, 0.82);
->>>>>>> 1e7fe32a
+
   font-weight: 600;
 }
 
 .textInput {
   width: 100%;
   padding: 14px 16px;
-<<<<<<< HEAD
+
   border-radius: 12px;
   border: 1px solid rgba(63, 63, 77, 0.7);
   background: rgba(22, 22, 28, 0.9);
   color: #f3f4f6;
-=======
-  border-radius: 14px;
-  border: 1px solid rgba(60, 60, 86, 0.7);
-  background: rgba(18, 18, 26, 0.92);
-  color: #f5f6fd;
->>>>>>> 1e7fe32a
+
   font-size: 1rem;
   font-weight: 500;
   transition: border-color 0.2s ease, box-shadow 0.2s ease;
 }
 
 .textInput::placeholder {
-<<<<<<< HEAD
+
   color: rgba(156, 163, 175, 0.7);
-=======
-  color: rgba(195, 202, 229, 0.6);
->>>>>>> 1e7fe32a
+
 }
 
 .textInput:focus {
   outline: none;
-<<<<<<< HEAD
+
   border-color: rgba(170, 170, 190, 0.9);
   box-shadow: 0 0 0 3px rgba(170, 170, 190, 0.2);
-=======
-  border-color: rgba(126, 126, 220, 0.9);
-  box-shadow: 0 0 0 3px rgba(126, 126, 220, 0.24);
->>>>>>> 1e7fe32a
-}
+
 
 .headerActions {
   display: flex;
@@ -268,21 +196,14 @@
 }
 
 .topActionButton {
-<<<<<<< HEAD
+
   width: 52px;
   height: 52px;
   border-radius: 16px;
   border: 1px solid rgba(63, 63, 77, 0.65);
   background: rgba(20, 20, 26, 0.92);
   color: #f6f7fb;
-=======
-  width: 46px;
-  height: 46px;
-  border-radius: 14px;
-  border: 1px solid rgba(104, 104, 142, 0.45);
-  background: radial-gradient(circle at top, rgba(46, 46, 74, 0.92), rgba(18, 18, 26, 0.88));
-  color: #f4f4ff;
->>>>>>> 1e7fe32a
+
   display: inline-flex;
   align-items: center;
   justify-content: center;
@@ -291,33 +212,25 @@
 }
 
 .topActionButton:disabled {
-<<<<<<< HEAD
+
   opacity: 0.45;
   cursor: not-allowed;
   border-color: rgba(63, 63, 77, 0.4);
   background: rgba(18, 18, 24, 0.6);
-=======
-  opacity: 0.35;
-  cursor: not-allowed;
-  border-color: rgba(82, 82, 108, 0.28);
-  background: rgba(20, 20, 28, 0.6);
->>>>>>> 1e7fe32a
+
 }
 
 .topActionButton:not(:disabled):hover {
   transform: translateY(-2px);
-<<<<<<< HEAD
+
   border-color: rgba(170, 170, 190, 0.9);
   box-shadow: 0 18px 36px rgba(0, 0, 0, 0.45);
-=======
-  border-color: rgba(126, 126, 220, 0.8);
-  box-shadow: 0 18px 36px rgba(0, 0, 0, 0.55);
->>>>>>> 1e7fe32a
+
 }
 
 .topActionButton:not(:disabled):active {
   transform: translateY(0);
-<<<<<<< HEAD
+
 }
 
 .topActionButton:focus-visible {
@@ -341,42 +254,15 @@
   height: 28px;
 }
 
-=======
-}
-
-.topActionButton:focus-visible {
-  outline: 2px solid rgba(126, 126, 220, 0.85);
-  outline-offset: 3px;
-}
-
-.deleteActionButton {
-  border-color: rgba(239, 68, 68, 0.75);
-  color: #fca5a5;
-  background: rgba(52, 18, 24, 0.85);
-}
-
-.deleteActionButton:not(:disabled):hover {
-  border-color: rgba(239, 68, 68, 0.85);
-  box-shadow: 0 18px 36px rgba(239, 68, 68, 0.25);
-}
-
-.topActionIcon {
-  width: 22px;
-  height: 22px;
-}
-
->>>>>>> 1e7fe32a
+
 .canvasStage {
   position: relative;
   display: flex;
   flex-direction: column;
-<<<<<<< HEAD
+
   background: rgba(12, 12, 18, 0.95);
   border: 1px solid rgba(63, 63, 77, 0.55);
-=======
-  background: linear-gradient(160deg, rgba(8, 8, 12, 0.9), rgba(4, 4, 8, 0.95));
-  border: 1px solid rgba(40, 40, 60, 0.6);
->>>>>>> 1e7fe32a
+
   border-radius: 30px;
   padding: 32px;
   min-height: 520px;
@@ -402,25 +288,17 @@
   display: inline-flex;
   padding: 24px 32px;
   border-radius: 20px;
-<<<<<<< HEAD
+
   border: 1px solid rgba(63, 63, 77, 0.55);
   background: rgba(16, 16, 22, 0.96);
   box-shadow: 0 32px 60px rgba(0, 0, 0, 0.5);
-=======
-  border: 1px solid rgba(76, 76, 118, 0.5);
-  background: rgba(12, 12, 20, 0.92);
-  box-shadow: 0 32px 70px rgba(0, 0, 0, 0.6);
->>>>>>> 1e7fe32a
+
 }
 
 .uploadButton {
   border: none;
   background: transparent;
-<<<<<<< HEAD
-  color: inherit;
-=======
-  color: #f7f7ff;
->>>>>>> 1e7fe32a
+
   font: inherit;
   font-size: 1.05rem;
   font-weight: 600;
@@ -438,29 +316,21 @@
 }
 
 .uploadButtonIcon {
-<<<<<<< HEAD
+
   width: 48px;
   height: 48px;
   border-radius: 50%;
   border: 1px solid rgba(170, 170, 190, 0.45);
   background: rgba(170, 170, 190, 0.18);
-=======
-  width: 46px;
-  height: 46px;
-  border-radius: 50%;
-  border: 1px solid rgba(126, 126, 220, 0.45);
-  background: rgba(126, 126, 220, 0.22);
->>>>>>> 1e7fe32a
+
   display: inline-flex;
   align-items: center;
   justify-content: center;
   font-size: 2rem;
   line-height: 1;
-<<<<<<< HEAD
+
   color: rgba(235, 236, 245, 0.95);
-=======
-  color: rgba(216, 220, 255, 0.95);
->>>>>>> 1e7fe32a
+
 }
 
 .uploadButtonText {
@@ -489,24 +359,18 @@
   gap: 12px;
   padding: 12px 18px;
   border-radius: 14px;
-<<<<<<< HEAD
+
   border: 1px solid rgba(63, 63, 77, 0.55);
   background: rgba(16, 16, 22, 0.9);
   color: rgba(229, 231, 235, 0.9);
-=======
-  border: 1px solid rgba(126, 126, 220, 0.38);
-  background: rgba(20, 20, 30, 0.85);
-  color: #d7dbff;
->>>>>>> 1e7fe32a
+
   font-size: 0.9rem;
 }
 
 .ackLabel input {
-<<<<<<< HEAD
+
   accent-color: initial;
-=======
-  accent-color: #7c81ff;
->>>>>>> 1e7fe32a
+
 }
 
 .errorMessage {
@@ -522,7 +386,7 @@
 
 .continueButton {
   border-radius: 16px;
-<<<<<<< HEAD
+
   border: 1px solid rgba(63, 63, 77, 0.6);
   background: rgba(238, 238, 242, 0.95);
   color: #111;
@@ -530,15 +394,7 @@
   font-weight: 600;
   padding: 14px 28px;
   box-shadow: 0 18px 36px rgba(0, 0, 0, 0.4);
-=======
-  border: 1px solid rgba(126, 126, 220, 0.45);
-  background: linear-gradient(135deg, rgba(126, 126, 220, 0.85), rgba(82, 82, 200, 0.9));
-  color: #090910;
-  font-size: 1rem;
-  font-weight: 600;
-  padding: 14px 28px;
-  box-shadow: 0 22px 48px rgba(0, 0, 0, 0.6);
->>>>>>> 1e7fe32a
+
   cursor: pointer;
   transition: transform 0.18s ease, box-shadow 0.18s ease;
 }
@@ -551,11 +407,9 @@
 
 .continueButton:not(:disabled):hover {
   transform: translateY(-2px);
-<<<<<<< HEAD
+
   box-shadow: 0 24px 48px rgba(0, 0, 0, 0.45);
-=======
-  box-shadow: 0 28px 60px rgba(126, 126, 220, 0.35);
->>>>>>> 1e7fe32a
+
 }
 
 @media (max-width: 960px) {
