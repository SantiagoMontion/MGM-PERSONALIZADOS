--- conflicted
+++ resolved
@@ -24,7 +24,6 @@
 
 }
 
-<<<<<<< HEAD
 .configAccordion {
   border: 1px solid rgba(255, 255, 255, 0.12);
   border-radius: 20px;
@@ -38,21 +37,7 @@
 .configAccordionOpen {
   border-color: rgba(148, 163, 255, 0.55);
   box-shadow: 0 24px 44px rgba(12, 12, 20, 0.45);
-=======
-.editorHeader {
-  display: flex;
-  align-items: flex-start;
-  justify-content: space-between;
-  gap: 24px;
-  flex-wrap: wrap;
-}
-
-.headerPrimary {
-  display: flex;
-  flex-direction: column;
-  gap: 20px;
-  max-width: min(100%, 460px);
->>>>>>> bf9bae2c
+
 }
 
 .title {
@@ -102,7 +87,7 @@
   transform: none;
 }
 
-<<<<<<< HEAD
+
 .configHeader {
   width: 100%;
   display: flex;
@@ -117,12 +102,7 @@
   cursor: pointer;
   font-size: 1rem;
   font-weight: 600;
-=======
-.configTriggerActive {
-
-  border-color: rgba(140, 140, 165, 0.85);
-  box-shadow: 0 14px 28px rgba(0, 0, 0, 0.4);
->>>>>>> bf9bae2c
+
 }
 
 .configTrigger:focus-visible {
@@ -153,18 +133,12 @@
   transform: rotate(180deg);
 }
 
-<<<<<<< HEAD
+
 .configContent {
   padding: 24px;
   background: rgba(40, 40, 40, 0.7);
   border-top: 1px solid rgba(255, 255, 255, 0.08);
-=======
-.configPanel {
-  position: absolute;
-  top: calc(100% + 16px);
-  left: 0;
-  width: min(380px, 80vw);
->>>>>>> bf9bae2c
+
   display: flex;
   flex-direction: column;
   gap: 24px;
