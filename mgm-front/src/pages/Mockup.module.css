--- conflicted
+++ resolved
@@ -36,12 +36,8 @@
 
 .previewWrapper {
   position: relative;
-<<<<<<< HEAD
-=======
-  display: inline-flex;
-  align-items: center;
-  justify-content: center;
->>>>>>> 99737981
+
+
   max-width: min(640px, 90vw);
   margin: 0 auto clamp(20px, 4vh, 36px);
   text-align: center;
