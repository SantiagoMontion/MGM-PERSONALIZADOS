.colorPickerWrapper {
  --picker-scale: 1;
  position: relative;
  display: inline-block;
  overflow: visible;
  width: calc(320px * var(--picker-scale));
  height: calc(416px * var(--picker-scale));
  min-width: calc(320px * var(--picker-scale));
  min-height: calc(416px * var(--picker-scale));
}

.colorPopover {
  display: flex;
  flex-direction: column;
  gap: 0;
  padding: 16px;
  width: 220px;
  max-width: calc(100vw - 48px);
  border-radius: 16px;
  background: #2f2f35;
  border: 1px solid rgba(255, 255, 255, 0.06);
  box-shadow: 0 18px 36px rgba(0, 0, 0, 0.55);
  color: #f3f4f6;
  position: absolute;
  top: 0;
  left: 0;
  transform: scale(var(--picker-scale));
  transform-origin: top left;
}

.pickerArea {
  display: flex;
  flex-direction: column;
  flex: 1 1 auto;
  width: 100%;
  border: 1px solid rgba(15, 15, 20, 0.7);
  border-bottom: none;
  border-radius: 16px 16px 0 0;
  background: #1f1f23;
  overflow: hidden;
}

.colorPicker {
  width: 100%;
}

/* React Colorful layout overrides: keep selectors in sync with library markup (v5.6.1). */
:global(.react-colorful).colorPicker {
  width: 100%;
  max-width: none;
  height: auto;
  min-height: 0;
  min-width: 0;
  display: grid;
  grid-template-rows: minmax(0, 1fr) auto;
  grid-template-columns: 100%;
  align-content: stretch;
  align-items: stretch;
  justify-items: stretch;
  gap: 4px;
  padding: 0;
  box-sizing: border-box;
}

.colorPicker :global(.react-colorful__saturation) {
  width: 100%;
  aspect-ratio: 1 / 1;
  border-radius: 16px 16px 0 0;
  overflow: hidden;
  border: none;
  background-color: #1f1f23;
  background-image: linear-gradient(0deg, #000, transparent),
    linear-gradient(90deg, #fff, rgba(255, 255, 255, 0));
  box-shadow: none;
  min-height: 0;
  margin: 0;
  box-sizing: border-box;
}

.colorPicker :global(.react-colorful__saturation-pointer) {
  width: 22px;
  height: 22px;
  border-radius: 999px;
  border: 2px solid #ffffff;
  box-shadow: 0 3px 8px rgba(0, 0, 0, 0.4);
  background: #ffffff;
}

.colorPicker :global(.react-colorful__hue) {
  height: 18px;
  border-radius: 12px;
  margin: 2px 0 0;
  width: 100%;
  border: none;
  box-shadow: none;
  box-sizing: border-box;
}

.colorPicker :global(.react-colorful__hue-pointer) {
  width: 20px;
  height: 20px;
  border-radius: 999px;
  border: 2px solid #ffffff;
  box-shadow: 0 3px 8px rgba(0, 0, 0, 0.4);
  background: #ffffff;
}

.colorPicker :global(.react-colorful__alpha),
.colorPicker :global(.react-colorful__alpha-pointer),
.colorPicker :global(.react-colorful__alpha-gradient) {
  display: none;
}

.eyedropperIcon {
  width: 17px;
  height: 17px;
  display: block;
  object-fit: contain;
  filter: brightness(0) invert(1);
}

.eyedropperFallback {
  width: 20px;
  height: 20px;
  border-radius: 999px;
  border: 2px dashed rgba(249, 250, 251, 0.55);
}

.hexRow {
  display: flex;
  align-items: center;
  width: 100%;
  min-height: 72px;
  border: 1px solid rgba(15, 15, 20, 0.7);
  border-top: none;
  border-radius: 0 0 16px 16px;
  background: #25252c;
  overflow: hidden;
  transition: border-color 0.18s ease, box-shadow 0.18s ease;
}

.hexRow:focus-within {
  border-color: rgba(255, 255, 255, 0.24);
  box-shadow: 0 0 0 1px rgba(255, 255, 255, 0.08);
}

.hexRow:focus-within .eyedropperButton {
  background: rgba(255, 255, 255, 0.06);
}

.hexInputWrapper {
  position: relative;
  display: flex;
  align-items: center;
  flex: 1 1 auto;
  min-width: 0;
  width: 100%;
  min-height: 72px;
}

.visuallyHidden {
  position: absolute;
  width: 1px;
  height: 1px;
  padding: 0;
  margin: -1px;
  overflow: hidden;
  clip: rect(0, 0, 0, 0);
  white-space: nowrap;
  border: 0;
}

.eyedropperButton {
  position: absolute;
  top: 50%;
  left: 16px;
  transform: translateY(-50%);
  display: inline-flex;
  align-items: center;
  justify-content: center;
  width: 44px;
  height: 44px;
  padding: 0;
  border: none;
  background: transparent;
  color: inherit;
  cursor: pointer;
  transition: background-color 0.18s ease, color 0.18s ease;
  z-index: 1;
  border-radius: 10px;
}

.eyedropperButton:hover {
  background: rgba(255, 255, 255, 0.08);
}

.eyedropperButton:active {
  background: rgba(255, 255, 255, 0.14);
}

.eyedropperButton:focus-visible {
  outline: 2px solid rgba(255, 255, 255, 0.65);
  outline-offset: -2px;
}

.hexInput {
  flex: 1;
  min-width: 0;
  width: 100%;
  height: auto;
  padding: 14px 18px 14px 78px;
  border: none;
  background: transparent;
  color: #f9fafb;
  font-size: 18px;
  line-height: 28px;
  font-family: "JetBrains Mono", "SFMono-Regular", Menlo, monospace;
  text-transform: uppercase;
  letter-spacing: 0.05em;
  box-sizing: border-box;
}

.hexInput:focus {
  outline: none;
}

.hexInput::placeholder {
  color: rgba(249, 250, 251, 0.35);
}


.colorWrapper1 {
  position: relative;           /* <- ancla local para posicionar el popover */
}

.editorRoot {
  display: flex;
  flex-direction: column;
  gap: 28px;
  width: 100%;
  min-height: 100%;
}

.copyButton {
  border: 1px solid #111827;
  background: #111827;
  color: #fff;
  padding: 6px 10px;
  border-radius: 10px;
  cursor: pointer;
}

.picking {
  cursor: crosshair;
}

.toolbar {
  display: flex;
  align-items: center;
  justify-content: center;
  gap: 6px;
  flex-wrap: wrap;
  padding: 10px 12px;
  border-radius: 14px;
  border: 1px solid #80808070;
  background: #282828cb;

  max-width: 100%;
  pointer-events: auto;
}

.toolbar > * {
  flex: 0 0 auto;
}

.toolbarScroller {
  display: inline-flex;
  justify-content: center;
  pointer-events: auto;
  min-width: 0;
  max-width: 100%;
  white-space: nowrap;
}

.iconOnlyButton {
  display: inline-flex;
  align-items: center;
  justify-content: center;
  width: 44px;
  height: 44px;
  padding: 0;
  margin: 0;
  border-radius: 10px;
  border: 1px solid #34343b;
  background: #282828a8;
  color: #f7f7fb;
  
  transition:
    transform 0.18s ease,
   
    border-color 0.18s ease,

    opacity 0.18s ease;
  scroll-snap-align: start;

}

.iconOnlyButtonActive {
  background: rgba(132, 132, 132, 0.6);
  border-color: rgba(132, 132, 132, 0.6);
}

.iconOnlyButton:not(:disabled) {
  cursor: pointer;
}

.iconOnlyButton:not(:disabled):hover {
  transform: translateY(-1px);
  border-color: #585861;
  
}

.iconOnlyButtonActive:not(:disabled):hover {
  background: rgba(132, 132, 132, 0.6);
  border-color: rgba(132, 132, 132, 0.6);
}

.iconOnlyButton:not(:disabled):active {
  transform: translateY(0);
  border-color: #41414a;
  background: #18181d;
  box-shadow: inset 0 1px 0 rgba(255, 255, 255, 0.03);
}

.iconOnlyButtonActive:not(:disabled):active {
  background: rgba(132, 132, 132, 0.6);
  border-color: rgba(132, 132, 132, 0.6);
}

.iconOnlyButton:focus-visible {
  outline: 2px solid rgba(255, 255, 255, 0.75);
  outline-offset: 2px;
}

.iconOnlyButton:disabled {
  opacity: 0.45;
  cursor: not-allowed;
  background: #16161a;
  border-color: #24242a;
  box-shadow: none;
}

.iconOnlyButtonImage {
  width: 25px;
  height: 25px;
  display: block;
  object-fit: contain;
  filter: brightness(0) invert(1);
}

.iconFallback {
  width: 25px;
  height: 25px;
  border-radius: 8px;

  border: 1px dashed rgba(249, 250, 251, 0.45);
  background: repeating-linear-gradient(
    135deg,
    rgba(255, 255, 255, 0.18),
    rgba(255, 255, 255, 0.18) 6px,
    rgba(255, 255, 255, 0.05) 6px,
    rgba(255, 255, 255, 0.05) 12px

  );
}

.iconButtonWithTooltip {
  position: relative;
  display: inline-flex;
  align-items: center;
  justify-content: center;
}

.toolbarTooltip {
  position: absolute;
  bottom: calc(100% + 14px);
  left: 50%;
  transform: translate(-50%, -6px);
  padding: 8px 18px;
  border-radius: 999px;
  background: rgba(23, 23, 31, 0.96);
  border: 1px solid rgba(255, 255, 255, 0.1);
  box-shadow: 0 18px 36px rgba(0, 0, 0, 0.5);
  color: rgba(244, 244, 249, 0.95);
  font-size: 0.8125rem;
  font-weight: 500;
  letter-spacing: 0.02em;
  line-height: 1.2;
  white-space: nowrap;
  pointer-events: none;
  opacity: 0;
  visibility: hidden;
  transition: opacity 0.18s ease, transform 0.18s ease;
  z-index: 30;
}

.toolbarTooltipVisible {
  opacity: 1;
  visibility: visible;
  transform: translate(-50%, 0);
}

.toolbarTooltip::after {
  content: "";
  position: absolute;
  top: auto;
  bottom: -6px;
  left: 50%;
  width: 12px;
  height: 12px;
  background: inherit;
  border: 1px solid rgba(255, 255, 255, 0.1);
  border-top: none;
  border-left: none;
  transform: translateX(-50%) rotate(45deg);
  border-bottom-right-radius: 3px;
  box-shadow: 0 -10px 20px rgba(0, 0, 0, 0.35);
}

.iconButtonWithTooltip[data-tooltip-disabled="true"] .toolbarTooltip {
  display: none;
}

.colorWrapper {
  position: relative;
  display: inline-flex;
  align-items: center;
}

.colorPopoverWrap {
  position: absolute;
  z-index: 20;
  bottom: 100%;
  left: 0;
  margin-bottom: 8px;
}


@media (max-width: 768px) {
  .overlayBottomCenter {
    align-items: stretch;
    bottom: -80px !important;
    left: 50%;
  }

  .toolbarScroller {
    display: flex;
    width: 100%;
    justify-content: flex-start;
    overflow-x: auto;
    overflow-y: hidden;
    -webkit-overflow-scrolling: touch;
    scroll-snap-type: x mandatory;
    scroll-padding-inline: 16px;
    padding-inline: 16px;
    touch-action: pan-x;
    overscroll-behavior-x: contain;
    scrollbar-width: none;
    
  }

  .toolbarScroller::-webkit-scrollbar {
    display: none;
  }

  .toolbar {
    flex: none;
    flex-wrap: nowrap;
    width: max-content;
    max-width: none;
    justify-content: flex-start;
    
  }
}

.colorToast {
  pointer-events: none;
  padding: 6px 16px;
  border-radius: 999px;
  background: rgba(16, 185, 129, 0.18);
  border: 1px solid rgba(16, 185, 129, 0.45);
  color: #bbf7d0;
  font-size: 0.75rem;
  font-weight: 600;
  letter-spacing: 0.04em;
  line-height: 1.3;
  box-shadow: 0 14px 28px rgba(0, 0, 0, 0.45);
  text-align: center;
}

.qualityBadge {
  padding: 6px 14px;
  border-radius: 999px;
  margin-left: auto;
  font-size: 0.75rem;
  font-weight: 600;
  letter-spacing: 0.04em;
  display: inline-flex;
  align-items: center;
}

.qualityUnknown { background: #9ca3af22; color: #9ca3af; border: 1px solid #9ca3af; }
.qualityBad { background: #ef444422; color: #ef4444; border: 1px solid #ef4444; }
.qualityWarn { background: #f59e0b22; color: #f59e0b; border: 1px solid #f59e0b; }
.qualityOk { background: #10b98122; color: #10b981; border: 1px solid #10b981; }


.lienzo {
  position: relative;
  width: 100%;
  min-height: 420px;
  height: clamp(420px, 60vh, 640px);
  display: flex;
  align-items: stretch;
  justify-content: center;
}

.canvasWrapper {
  flex: 1;
  width: 100%;
  min-height: 0;
  height: 100%;
  border: none;
  border-radius: 12px;
  overflow: hidden;
  background: #181818;
  position: relative;
  cursor: default;
  touch-action: none;

}

@media (pointer: coarse) {
  .canvasWrapper {
<<<<<<< HEAD
    touch-action: pan-y pinch-zoom !important;
=======
    touch-action: pan-y pinch-zoom;
>>>>>>> 19bd8642
  }
}

.mobileCanvasControls {
  position: absolute;
  right: 12px;
  bottom: 12px;
  display: flex;
  flex-direction: column;
  gap: 8px;
  z-index: 40;
}

.mobileCanvasControls button {
  width: 44px;
  height: 44px;
  padding: 0;
  margin: 0;
  border-radius: 10px;
  border: 1px solid #34343b;
  background: #282828a8;
  color: #f7f7fb;
  font-size: 14px;
  font-weight: 700;
  cursor: pointer;
  box-shadow: none;
}

.canvasWrapperInactive {
  background: #181818;
  border-color: rgba(70, 70, 98, 0.35);
  border-radius: 12px !important;
}

.overlayTopLeft {
  position: absolute;
  top: 16px;
  left: 16px;
  z-index: 30;
  display: flex;
  flex-direction: column;
  align-items: flex-start;
  gap: 12px;
}

.overlayTopRight {
  position: absolute;
  top: 16px;
  right: 16px;
  z-index: 30;
  display: flex;
  align-items: center;
  gap: 12px;
}

.overlayBottomCenter {
  position: absolute;
  bottom: 16px;
  left: 50%;
  transform: translateX(-50%);
  z-index: 30;
  display: flex;
  flex-direction: column;
  align-items: center;
  justify-content: center;
  gap: 10px;
  width: 100%;
  max-width: calc(100% - 32px);
  pointer-events: none;
}

.grabbing {
  cursor: grabbing;
}

.historyControls {
  display: flex;
  align-items: center;
  gap: 2px;
}

.historyButton {
  width: 44px;
  height: 44px;
  margin: 0;
  padding: 0;
  border-radius: 5px;
  border: 1px solid #8080802c;
  background: #282828cb;
  color: #e5e7ff;
  font-size: 0.65rem;
  font-weight: 600;
  letter-spacing: 0.08em;
  text-transform: uppercase;
  display: inline-flex;
  align-items: center;
  justify-content: center;
  cursor: pointer;
  transition: transform 0.18s ease, border-color 0.18s ease, background-color 0.18s ease;
}

.historyIcon {
  width: 25px;
  height: 25px;
  display: block;
  pointer-events: none;
}


.historyFallback {
  display: inline-flex;
  align-items: center;
  justify-content: center;
  width: 100%;
  height: 100%;
  font-size: 0.55rem;
  font-weight: 600;
  letter-spacing: 0.06em;
  text-transform: uppercase;
  line-height: 1.1;
  text-align: center;
  color: inherit;
  overflow: hidden;
  text-overflow: ellipsis;
  white-space: nowrap;
}


.historyButton:disabled {
  cursor: not-allowed;
  opacity: 0.4;
}

.historyButton:not(:disabled):hover {
  transform: translateY(-2px);
  border-color: rgba(126, 126, 220, 0.75);
  background: rgba(26, 26, 40, 0.9);
}

.historyButton:focus-visible {
  outline: 2px solid #2563eb;
  outline-offset: 2px;
}

.historyButtonDanger {
  border-color: #80808036;
}

.historyButtonDanger:not(:disabled):hover {
  background: rgba(177, 48, 48, 0.9);
  border-color: rgba(177, 48, 48, 0.9);
}

.spinnerOverlay {
  position: absolute;
  top: 50%;
  left: 50%;
  transform: translate(-50%, -50%);
}

.confirmButton {
  margin-left: 8px;
  padding: 6px 10px;
}

.errorBox {
  margin: 0;
  align-self: center;
  padding: 10px 16px;
  border-radius: 14px;
  border: 1px solid rgba(239, 68, 68, 0.45);
  background: rgba(64, 18, 26, 0.82);
  color: #fca5a5;
  font-size: 0.85rem;
  max-width: 520px;
  text-align: center;
}


@media (max-width: 640px) {
  .lienzo {
    min-height: 360px;
    height: clamp(360px, 65vh, 560px);
  }

  .overlayTopLeft {
    top: 12px;
    left: 12px;
  }

  .overlayTopRight {
    top: 12px;
    right: 12px;
  }

  .overlayBottomCenter {
    bottom: 12px;
    max-width: calc(100% - 24px);
  }

  .historyButton{width: 38px;
  height: 38px;}
}



/* El wrapper del botón + popover sirve de ancla para el popover */
.colorWrapper {
  position: relative;
          /* <- ancla local para posicionar el popover */
}

/* Sacamos el popover del flujo para que NO empuje el ancho del toolbar */
.colorPopoverWrap {
  position: absolute;
  inset-block-end: calc(100% + 4px);   /* bottom */
  inset-inline-start: 0;               /* left */
  z-index: 1000;
}

/* El badge de calidad no rompe línea (si querés que no se corte) */
.qualityBadge {
  white-space: nowrap;
  flex: 0 0 auto;
}

/* Medios y textos largos no deben empujar layout */
img, video, canvas, svg, table {
  max-width: 100%;
  height: auto;
}

pre, code {
  white-space: pre-wrap;
  word-break: break-word;
}

/* Opcional (parche temporal mientras depurás): recorta overflow global horizontal
   ÚSALO SOLO si aún tenés otros desbordes externos al toolbar */<|MERGE_RESOLUTION|>--- conflicted
+++ resolved
@@ -542,11 +542,7 @@
 
 @media (pointer: coarse) {
   .canvasWrapper {
-<<<<<<< HEAD
     touch-action: pan-y pinch-zoom !important;
-=======
-    touch-action: pan-y pinch-zoom;
->>>>>>> 19bd8642
   }
 }
 
