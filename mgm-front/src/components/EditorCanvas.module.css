--- conflicted
+++ resolved
@@ -544,7 +544,6 @@
   .canvasWrapper {
     touch-action: pan-y pinch-zoom !important;
   }
-<<<<<<< HEAD
 
   .touchScrollOverlay {
     display: block;
@@ -559,8 +558,6 @@
   background: transparent;
   touch-action: pan-y pinch-zoom;
   pointer-events: auto;
-=======
->>>>>>> 953905ac
 }
 
 .mobileCanvasControls {
