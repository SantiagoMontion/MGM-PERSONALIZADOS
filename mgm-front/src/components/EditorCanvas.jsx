--- conflicted
+++ resolved
@@ -1142,14 +1142,9 @@
         const currentFlipY = liveState?.flipY ?? imgTx.flipY;
         const w = imgBaseCm.w,
           h = imgBaseCm.h;
-<<<<<<< HEAD
         const rotationRad = (currentRotation * Math.PI) / 180;
         const c = Math.abs(Math.cos(rotationRad));
         const s = Math.abs(Math.sin(rotationRad));
-=======
-        const c = Math.abs(Math.cos(theta));
-        const s = Math.abs(Math.sin(theta));
->>>>>>> 0186f482
 
       if (mode === "cover" || mode === "contain") {
         const denomW = w * c + h * s;
@@ -1221,10 +1216,6 @@
         imgBaseCm?.h,
         workCm.w,
         workCm.h,
-<<<<<<< HEAD
-=======
-        theta,
->>>>>>> 0186f482
         imgTx.x_cm,
         imgTx.y_cm,
         imgTx.scaleX,
@@ -1232,10 +1223,7 @@
         imgTx.flipX,
         imgTx.flipY,
         imgTx.rotation_deg,
-<<<<<<< HEAD
         getLiveNodeTransform,
-=======
->>>>>>> 0186f482
         syncNodeToFit,
       ],
   );
@@ -1975,13 +1963,8 @@
                     onMouseDown={onImgMouseDown}
                     onClick={onImgMouseDown}
                     onTap={onImgMouseDown}
-<<<<<<< HEAD
                     onDragMove={onImgDragMove}
                     onDragEnd={onImgDragEnd}
-=======
-                    onDragMove={!isTouch ? onImgDragMove : undefined}
-                    onDragEnd={!isTouch ? onImgDragEnd : undefined}
->>>>>>> 0186f482
                     listening
                   />
                   {!isTouch && (
@@ -2109,7 +2092,6 @@
                       y={imgTx.y_cm + dispH / 2}
                       width={dispW}
                       height={dispH}
-<<<<<<< HEAD
                     offsetX={dispW / 2}
                     offsetY={dispH / 2}
                     scaleX={imgTx.flipX ? -1 : 1}
@@ -2127,21 +2109,6 @@
                   />
                 </Group>
               ))}
-=======
-                      offsetX={dispW / 2}
-                      offsetY={dispH / 2}
-                      scaleX={imgTx.flipX ? -1 : 1}
-                      scaleY={imgTx.flipY ? -1 : 1}
-                      rotation={imgTx.rotation_deg}
-                      draggable={false}
-                      listening
-                      onMouseDown={onImgMouseDown}
-                      onClick={onImgMouseDown}
-                      onTap={onImgMouseDown}
-                    />
-                  </Group>
-                ))}
->>>>>>> 0186f482
 
             {/* máscara fuera del área */}
           </Layer>
