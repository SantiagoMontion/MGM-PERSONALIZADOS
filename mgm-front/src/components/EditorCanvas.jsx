--- conflicted
+++ resolved
@@ -1268,7 +1268,7 @@
               className={styles.historyButton}
               aria-label="Deshacer"
             >
-<<<<<<< HEAD
+
               {missingHistoryIcons.undo ? (
                 <span className={styles.historyFallback} aria-hidden="true">
                   {HISTORY_ICON_SPECS.undo.fallbackLabel}
@@ -1282,14 +1282,7 @@
                   onError={handleHistoryIconError("undo")}
                 />
               )}
-=======
-              <img
-                src="/icons/undo.svg"
-                alt=""
-                className={styles.historyIcon}
-                draggable="false"
-              />
->>>>>>> dd40aff9
+
             </button>
             <button
               type="button"
@@ -1298,7 +1291,7 @@
               className={styles.historyButton}
               aria-label="Rehacer"
             >
-<<<<<<< HEAD
+
               {missingHistoryIcons.redo ? (
                 <span className={styles.historyFallback} aria-hidden="true">
                   {HISTORY_ICON_SPECS.redo.fallbackLabel}
@@ -1312,14 +1305,7 @@
                   onError={handleHistoryIconError("redo")}
                 />
               )}
-=======
-              <img
-                src="/icons/redo.svg"
-                alt=""
-                className={styles.historyIcon}
-                draggable="false"
-              />
->>>>>>> dd40aff9
+
             </button>
             <button
               type="button"
@@ -1328,7 +1314,7 @@
               className={`${styles.historyButton} ${styles.historyButtonDanger}`}
               aria-label="Eliminar"
             >
-<<<<<<< HEAD
+
               {missingHistoryIcons.delete ? (
                 <span className={styles.historyFallback} aria-hidden="true">
                   {HISTORY_ICON_SPECS.delete.fallbackLabel}
@@ -1342,14 +1328,7 @@
                   onError={handleHistoryIconError("delete")}
                 />
               )}
-=======
-              <img
-                src="/icons/delete.svg"
-                alt=""
-                className={styles.historyIcon}
-                draggable="false"
-              />
->>>>>>> dd40aff9
+
             </button>
           </div>
         )}
