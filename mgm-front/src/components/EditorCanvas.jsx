/* eslint-disable */
import {
  useEffect,
  useMemo,
  useRef,
  useState,
  useCallback,
  forwardRef,
  useImperativeHandle,
} from "react";
import {
  Stage,
  Layer,
  Rect,
  Group,
  Image as KonvaImage,
  Transformer,
} from "react-konva";
import Konva from "konva";
import useImage from "use-image";
import styles from "./EditorCanvas.module.css";
import ColorPopover from "./ColorPopover";

import { buildSubmitJobBody, prevalidateSubmitBody } from "../lib/jobPayload";
import { submitJob } from "../lib/submitJob";
import { renderGlasspadPNG } from "../lib/renderGlasspadPNG";
import { resolveIconAsset } from "@/lib/iconRegistry.js";

const CM_PER_INCH = 2.54;
const mmToCm = (mm) => mm / 10;

const VIEW_ZOOM_MIN = 0.3;
const VIEW_ZOOM_MAX = 12;
const IMG_ZOOM_MAX = 400; // límite amplio cuando mantengo proporción
const STAGE_BG = "#e5e7eb";
const SNAP_LIVE_CM = 2.0;
const RELEASE_BASE_CM = 0.8;
const RELEASE_MIN_CM = 0.2;
const PRIMARY_SAFE_MARGIN_CM = 1.1;
const SECONDARY_MARGIN_GAP_CM = 0.3;
const SECONDARY_SAFE_MARGIN_CM =
  PRIMARY_SAFE_MARGIN_CM + SECONDARY_MARGIN_GAP_CM;
const CORNER_ANCHORS = new Set([
  "top-left",
  "top-right",
  "bottom-left",
  "bottom-right",
]);


const ACTION_ICON_MAP = {
  izquierda: resolveIconAsset("izquierda.svg"),
  centrado_V: resolveIconAsset("centrado_V.svg"),
  derecha: resolveIconAsset("derecha.svg"),
  arriba: resolveIconAsset("arriba.svg"),
  centrado_h: resolveIconAsset("centrado_h.svg"),
  abajo: resolveIconAsset("abajo.svg"),
  rotar: resolveIconAsset("rotar.svg"),
  espejo_v: resolveIconAsset("espejo_h.svg"),
  espejo_h: resolveIconAsset("espejo_v.svg"),
  cubrir: resolveIconAsset("cubrir.svg"),
  contener: resolveIconAsset("contener.svg"),
  estirar: resolveIconAsset("estirar.svg"),

};

<<<<<<< HEAD
const ToolbarTooltip = ({ label, children, disabled = false }) => (
  <div
    className={styles.iconButtonWithTooltip}
    data-tooltip-disabled={disabled ? "true" : undefined}
  >
    {children}
    <span className={styles.toolbarTooltip}>{label}</span>
  </div>
);
=======
const HISTORY_ICON_SPECS = {
  undo: { src: "/icons/undo.svg", fallbackLabel: "Deshacer" },
  redo: { src: "/icons/redo.svg", fallbackLabel: "Rehacer" },
  delete: { src: "/icons/delete.svg", fallbackLabel: "Eliminar" },
};
>>>>>>> ad3c599b

// ---------- Editor ----------
const EditorCanvas = forwardRef(function EditorCanvas(
  {
    imageUrl,
    imageFile,
    sizeCm = { w: 90, h: 40 }, // tamaño final SIN sangrado (cm)
    bleedMm = 3,
    dpi = 300,
    onLayoutChange,
    material,
    onPickedColor,
    onClearImage,
    showHistoryControls = true,
    onHistoryChange,
  },
  ref,
) {
  const wCm = Number(sizeCm?.w ?? 90);
  const hCm = Number(sizeCm?.h ?? 40);
  const bleedCm = mmToCm(bleedMm);
  const cornerRadiusCm = 1.5;
  const workCm = useMemo(
    () => ({ w: wCm + 2 * bleedCm, h: hCm + 2 * bleedCm }),
    [wCm, hCm, bleedCm],
  );

  // viewport
  const wrapRef = useRef(null);
  const stageRef = useRef(null);
  const exportStageRef = useRef(null);
  const padGroupRef = useRef(null);
  const glassOverlayRef = useRef(null);
  const [wrapSize, setWrapSize] = useState({ w: 960, h: 540 });
  const hasAdjustedViewRef = useRef(false);
  useEffect(() => {
    const ro = new ResizeObserver(() => {
      const r = wrapRef.current?.getBoundingClientRect();
      if (!r) return;
      const next = { w: r.width, h: Math.max(360, r.height) };
      setWrapSize((prev) =>
        prev.w !== next.w || prev.h !== next.h ? next : prev,
      );
    });
    if (wrapRef.current) ro.observe(wrapRef.current);
    return () => ro.disconnect();
  }, []);
  const baseScale = useMemo(() => {
    const s = Math.min(wrapSize.w / workCm.w, wrapSize.h / workCm.h);
    return s * 0.95;
  }, [wrapSize.w, wrapSize.h, workCm.w, workCm.h]);
  const [viewScale, setViewScale] = useState(1);
  const [viewPos, setViewPos] = useState(() => {
    const W = workCm.w * baseScale;
    const H = workCm.h * baseScale;
    return { x: (wrapSize.w - W) / 2, y: (wrapSize.h - H) / 2 };
  });

  // pan
  const isPanningRef = useRef(false);
  const lastPointerRef = useRef({ x: 0, y: 0 });
  const pickingColorRef = useRef(false);
  const pickCallbackRef = useRef(null);
  const [isPickingColor, setIsPickingColor] = useState(false);
  const [missingIcons, setMissingIcons] = useState({});
  const [missingHistoryIcons, setMissingHistoryIcons] = useState({});


  const handleIconError = (action) => () => {
    setMissingIcons((prev) => (prev[action] ? prev : { ...prev, [action]: true }));
  };

  const handleHistoryIconError = (action) => () => {
    setMissingHistoryIcons((prev) =>
      prev[action] ? prev : { ...prev, [action]: true },
    );
  };


  const pointerWorld = (stage) => {
    const pt = stage.getPointerPosition();
    const k = baseScale * viewScale;
    return { x: (pt.x - viewPos.x) / k, y: (pt.y - viewPos.y) / k };
  };
  const isOutsideWorkArea = (wp) =>
    wp.x < 0 || wp.y < 0 || wp.x > workCm.w || wp.y > workCm.h;

  const startPickColor = useCallback((cb) => {
    pickCallbackRef.current = cb;
    pickingColorRef.current = true;
    setIsPickingColor(true);
  }, []);

  // selección
  const imgRef = useRef(null);
  const trRef = useRef(null);
  const [showTransformer, setShowTransformer] = useState(true);

  const isTargetOnImageOrTransformer = (target) => {
    if (!target) return false;
    if (imgRef.current && target === imgRef.current) return true;
    let node = target;
    while (node) {
      if (node === trRef.current) return true;
      node = node.getParent && node.getParent();
    }
    return false;
  };

  const onStageMouseDown = (e) => {
    const stage = e.target.getStage();
    const wp = pointerWorld(stage);

    if (pickingColorRef.current) {
      if (
        wp.x >= bleedCm &&
        wp.x <= bleedCm + wCm &&
        wp.y >= bleedCm &&
        wp.y <= bleedCm + hCm
      ) {
        const k = baseScale * viewScale;
        const px = Math.floor((wp.x - bleedCm) * k);
        const py = Math.floor((wp.y - bleedCm) * k);
        try {
          const canvas = exportStageRef.current?.toCanvas();
          const ctx = canvas?.getContext("2d");
          const data = ctx?.getImageData(px, py, 1, 1)?.data;
          if (data) {
            const hex = `#${[0, 1, 2]
              .map((i) => data[i].toString(16).padStart(2, "0"))
              .join("")}`;
            pickCallbackRef.current?.(hex);
            onPickedColor?.(hex);
          }
        } catch (err) {
          /* ignore */
        }
      }
      pickCallbackRef.current = null;
      pickingColorRef.current = false;
      setIsPickingColor(false);
      return;
    }

    const onImg = isTargetOnImageOrTransformer(e.target);

    if (!onImg) {
      isPanningRef.current = true;
      lastPointerRef.current = { x: e.evt.clientX, y: e.evt.clientY };
      if (isOutsideWorkArea(wp)) {
        setShowTransformer(false);
        if (trRef.current) {
          trRef.current.nodes([]);
          trRef.current.getLayer()?.batchDraw();
        }
      }
    } else {
      isPanningRef.current = false;
      setShowTransformer(true);
      if (trRef.current && imgRef.current) {
        trRef.current.nodes([imgRef.current]);
        trRef.current.getLayer()?.batchDraw();
      }
    }
  };
  const onStageMouseMove = (e) => {
    if (!isPanningRef.current) return;
    const { clientX, clientY } = e.evt;
    const dx = clientX - lastPointerRef.current.x;
    const dy = clientY - lastPointerRef.current.y;
    if (dx !== 0 || dy !== 0) {
      hasAdjustedViewRef.current = true;
    }
    lastPointerRef.current = { x: clientX, y: clientY };
    setViewPos((p) => ({ x: p.x + dx, y: p.y + dy }));
  };
  const endPan = () => {
    isPanningRef.current = false;
  };

  const onStageWheel = (e) => {
    e.evt.preventDefault();
    const { shiftKey, deltaY } = e.evt;
    if (shiftKey) {
      const step = (deltaY / 2) | 0;
      hasAdjustedViewRef.current = true;
      setViewPos((p) => ({ ...p, x: p.x - step }));
      return;
    }
    const stage = e.target.getStage();
    const pt = stage.getPointerPosition();
    const scaleBy = 1.08;
    const old = viewScale;
    const next = deltaY > 0 ? old / scaleBy : old * scaleBy;
    const clamped = Math.max(VIEW_ZOOM_MIN, Math.min(next, VIEW_ZOOM_MAX));
    const worldX = (pt.x - viewPos.x) / (baseScale * old);
    const worldY = (pt.y - viewPos.y) / (baseScale * old);
    hasAdjustedViewRef.current = true;
    setViewScale(clamped);
    setViewPos({
      x: pt.x - worldX * (baseScale * clamped),
      y: pt.y - worldY * (baseScale * clamped),
    });
  };

  // imagen
  const [imgEl, imgStatus] = useImage(imageUrl || undefined);
  const imgBaseCm = useMemo(() => {
    if (!imgEl) return null;
    return {
      w: (imgEl.naturalWidth / dpi) * CM_PER_INCH,
      h: (imgEl.naturalHeight / dpi) * CM_PER_INCH,
    };
  }, [imgEl, dpi]);

  const [imgTx, setImgTx] = useState({
    x_cm: 0,
    y_cm: 0,
    scaleX: 1,
    scaleY: 1,
    rotation_deg: 0,
    flipX: false,
    flipY: false,
  });
  const undoStackRef = useRef([]); // pila de estados anteriores
  const redoStackRef = useRef([]); // pila de estados para rehacer
  const [historyCounts, setHistoryCounts] = useState({ undo: 0, redo: 0 });
  const updateHistoryCounts = useCallback(() => {
    setHistoryCounts((prev) => {
      const undo = undoStackRef.current.length;
      const redo = redoStackRef.current.length;
      if (prev.undo === undo && prev.redo === redo) return prev;
      return { undo, redo };
    });
  }, []);
  const pushHistory = useCallback(
    (tx) => {
      if (!tx) return;
      undoStackRef.current.push({ ...tx });
      redoStackRef.current = [];
      updateHistoryCounts();
    },
    [updateHistoryCounts],
  );
  const undo = useCallback(() => {
    if (undoStackRef.current.length === 0) return;
    const prev = undoStackRef.current.pop();
    if (!prev) return;
    redoStackRef.current.push({ ...imgTx });
    setImgTx({ ...prev });
    updateHistoryCounts();
  }, [imgTx, updateHistoryCounts]);

  const redo = useCallback(() => {
    if (redoStackRef.current.length === 0) return;
    const next = redoStackRef.current.pop();
    if (!next) return;
    undoStackRef.current.push({ ...imgTx });
    setImgTx({ ...next });
    updateHistoryCounts();
  }, [imgTx, updateHistoryCounts]);

  useEffect(() => {
    onHistoryChange?.(historyCounts);
  }, [historyCounts, onHistoryChange]);

  useEffect(() => {
    const handler = (e) => {
      if ((e.ctrlKey || e.metaKey) && e.key === "z") {
        e.preventDefault();
        undo();
      }
    };
    window.addEventListener("keydown", handler);
    return () => window.removeEventListener("keydown", handler);
  }, [undo]);

  const [keepRatio, setKeepRatio] = useState(true);
  const keepRatioRef = useRef(true);
  const [mode, setMode] = useState("cover"); // 'cover' | 'contain' | 'stretch'
  const stickyFitRef = useRef(null);
  const skipStickyFitOnceRef = useRef(false);
  const [bgColor, setBgColor] = useState("#ffffff");
  const [activeAlign, setActiveAlign] = useState({ horizontal: null, vertical: null });
  const isTransformingRef = useRef(false);
  const setKeepRatioImmediate = useCallback(
    (value) => {
      keepRatioRef.current = value;
      setKeepRatio(value);
      if (trRef.current) {
        trRef.current.keepRatio(value);
        trRef.current.getLayer()?.batchDraw();
      }
    },
    [setKeepRatio],
  );

  const moveBy = useCallback(
    (dx, dy) => {
      pushHistory(imgTx);
      stickyFitRef.current = null;
      skipStickyFitOnceRef.current = false;
      setImgTx((tx) => ({ ...tx, x_cm: tx.x_cm + dx, y_cm: tx.y_cm + dy }));
    },
    [imgTx, pushHistory],
  );

  useEffect(() => {
    const handler = (e) => {
      if (!["ArrowUp", "ArrowDown", "ArrowLeft", "ArrowRight"].includes(e.key))
        return;
      e.preventDefault();
      const step = e.shiftKey ? 1 : 0.5;
      if (e.key === "ArrowUp") moveBy(0, -step);
      if (e.key === "ArrowDown") moveBy(0, step);
      if (e.key === "ArrowLeft") moveBy(-step, 0);
      if (e.key === "ArrowRight") moveBy(step, 0);
    };
    window.addEventListener("keydown", handler);
    return () => window.removeEventListener("keydown", handler);
  }, [moveBy]);

  const didInitRef = useRef(false);
  // Reiniciar al cargar una nueva imagen
  useEffect(() => {
    undoStackRef.current = [];
    redoStackRef.current = [];
    updateHistoryCounts();
    stickyFitRef.current = null;
    skipStickyFitOnceRef.current = false;
    didInitRef.current = false;
    hasAdjustedViewRef.current = false;
    setViewScale(1);
    const stageW = workCm.w * baseScale;
    const stageH = workCm.h * baseScale;
    setViewPos({
      x: (wrapSize.w - stageW) / 2,
      y: (wrapSize.h - stageH) / 2,
    });
  }, [imageUrl, imageFile, updateHistoryCounts]);

  useEffect(() => {
    setActiveAlign({ horizontal: null, vertical: null });
  }, [imageUrl, imageFile]);

  // Ajuste inicial: imagen contenida y centrada una sola vez por carga
  useEffect(() => {
    if (!imgBaseCm || didInitRef.current) return;
    const s = Math.min(workCm.w / imgBaseCm.w, workCm.h / imgBaseCm.h);
    const w = imgBaseCm.w * s,
      h = imgBaseCm.h * s;
    const initial = {
      x_cm: (workCm.w - w) / 2,
      y_cm: (workCm.h - h) / 2,
      scaleX: s,
      scaleY: s,
      rotation_deg: 0,
      flipX: false,
      flipY: false,
    };
    setImgTx({ ...initial });
    setMode("contain");
    stickyFitRef.current = "contain";
    skipStickyFitOnceRef.current = true;
    didInitRef.current = true;
  }, [imgBaseCm, workCm.w, workCm.h]);

  // medidas visuales (para offset centro)
  const dispW = imgBaseCm ? imgBaseCm.w * Math.abs(imgTx.scaleX) : 0;
  const dispH = imgBaseCm ? imgBaseCm.h * Math.abs(imgTx.scaleY) : 0;
  const hasGlassOverlay =
    material === "Glasspad" &&
    !!imgEl &&
    !!imgBaseCm &&
    dispW > 0 &&
    dispH > 0;

  useEffect(() => {
    const node = glassOverlayRef.current;
    if (!node) return;
    if (!hasGlassOverlay) {
      node.clearCache();
      node.filters([]);
      node.getLayer()?.batchDraw();
      return;
    }
    const pixelRatio = Math.max(1, 2 * baseScale * viewScale);
    node.cache({ pixelRatio });
    node.filters([Konva.Filters.Blur]);
    node.blurRadius(1);
    node.getLayer()?.batchDraw();
  }, [
    hasGlassOverlay,
    baseScale,
    viewScale,
    imgTx.x_cm,
    imgTx.y_cm,
    imgTx.rotation_deg,
    imgTx.scaleX,
    imgTx.scaleY,
    imgTx.flipX,
    imgTx.flipY,
  ]);

  const theta = (imgTx.rotation_deg * Math.PI) / 180;
  const rotAABBHalf = (w, h, ang) => ({
    halfW: (Math.abs(w * Math.cos(ang)) + Math.abs(h * Math.sin(ang))) / 2,
    halfH: (Math.abs(w * Math.sin(ang)) + Math.abs(h * Math.cos(ang))) / 2,
  });

  // imán fuerte (centro + AABB rotado)
  const stickRef = useRef({ x: null, y: null, activeX: false, activeY: false });
  const onImgDragStart = () => {
    stickRef.current = { x: null, y: null, activeX: false, activeY: false };
    pushHistory(imgTx);
    stickyFitRef.current = null;
    skipStickyFitOnceRef.current = false;
  };
  const dragBoundFunc = useCallback(
    (pos) => {
      if (!imgBaseCm || isTransformingRef.current) return pos;

      let cx = pos.x;
      let cy = pos.y;

      const w = imgBaseCm.w * Math.abs(imgTx.scaleX);
      const h = imgBaseCm.h * Math.abs(imgTx.scaleY);
      const { halfW, halfH } = rotAABBHalf(w, h, theta);

      const releaseCm = Math.max(
        RELEASE_MIN_CM,
        RELEASE_BASE_CM / Math.max(viewScale, 1),
      );

      const dL = Math.abs(cx - halfW - 0);
      const dR = Math.abs(workCm.w - (cx + halfW));
      const dT = Math.abs(cy - halfH - 0);
      const dB = Math.abs(workCm.h - (cy + halfH));

      const ease = (d) => {
        if (d >= SNAP_LIVE_CM) return 0;
        const t = 1 - d / SNAP_LIVE_CM;
        return t * t * t;
      };

      // X
      if (!stickRef.current.activeX) {
        const eL = ease(dL);
        const eR = ease(dR);
        if (eL > 0 && eL >= eR) {
          const target = halfW;
          cx = cx * (1 - eL) + target * eL;
          if (dL < 0.3) {
            cx = target;
            stickRef.current = {
              ...stickRef.current,
              activeX: true,
              x: target,
            };
          }
        } else if (eR > 0) {
          const target = workCm.w - halfW;
          cx = cx * (1 - eR) + target * eR;
          if (dR < 0.3) {
            cx = target;
            stickRef.current = {
              ...stickRef.current,
              activeX: true,
              x: target,
            };
          }
        }
      } else {
        const diff = cx - stickRef.current.x;
        if (Math.abs(diff) > releaseCm) {
          stickRef.current = { ...stickRef.current, activeX: false, x: null };
        } else {
          cx = stickRef.current.x + diff * 0.35;
        }
      }

      // Y
      if (!stickRef.current.activeY) {
        const eT = ease(dT);
        const eB = ease(dB);
        if (eT > 0 && eT >= eB) {
          const target = halfH;
          cy = cy * (1 - eT) + target * eT;
          if (dT < 0.3) {
            cy = target;
            stickRef.current = {
              ...stickRef.current,
              activeY: true,
              y: target,
            };
          }
        } else if (eB > 0) {
          const target = workCm.h - halfH;
          cy = cy * (1 - eB) + target * eB;
          if (dB < 0.3) {
            cy = target;
            stickRef.current = {
              ...stickRef.current,
              activeY: true,
              y: target,
            };
          }
        }
      } else {
        const diff = cy - stickRef.current.y;
        if (Math.abs(diff) > releaseCm) {
          stickRef.current = { ...stickRef.current, activeY: false, y: null };
        } else {
          cy = stickRef.current.y + diff * 0.35;
        }
      }

      return { x: cx, y: cy };
    },
    [
      imgBaseCm,
      imgTx.scaleX,
      imgTx.scaleY,
      theta,
      viewScale,
      workCm.w,
      workCm.h,
    ],
  );

  const onImgMouseDown = () => {
    isPanningRef.current = false;
    setShowTransformer(true);
    if (trRef.current && imgRef.current) {
      trRef.current.nodes([imgRef.current]);
      trRef.current.getLayer()?.batchDraw();
    }
  };
  const onImgDragMove = (e) => {
    isPanningRef.current = false;
    const n = e.target;
    setImgTx((prev) => {
      const w = imgBaseCm.w * Math.abs(prev.scaleX);
      const h = imgBaseCm.h * Math.abs(prev.scaleY);
      return { ...prev, x_cm: n.x() - w / 2, y_cm: n.y() - h / 2 };
    });
  };
  const onImgDragEnd = () => {
    stickRef.current = { x: null, y: null, activeX: false, activeY: false };
  };

  // transformer
  useEffect(() => {
    keepRatioRef.current = keepRatio;
    if (!trRef.current) return;
    trRef.current.keepRatio(keepRatio);
    if (showTransformer && imgRef.current)
      trRef.current.nodes([imgRef.current]);
    else trRef.current.nodes([]);
    trRef.current.getLayer()?.batchDraw();
  }, [imgEl, keepRatio, showTransformer]);

  // fin de resize por esquinas
  const onTransformStart = useCallback(() => {
    isTransformingRef.current = true;
    stickRef.current = { x: null, y: null, activeX: false, activeY: false };
    const anchorName = trRef.current?.getActiveAnchor();
    const shouldKeep =
      !anchorName ||
      anchorName === "rotater" ||
      CORNER_ANCHORS.has(anchorName);
    setKeepRatioImmediate(shouldKeep);
  }, [setKeepRatioImmediate]);

  const onTransformEnd = () => {
    isTransformingRef.current = false;
    stickRef.current = { x: null, y: null, activeX: false, activeY: false };
    if (!imgRef.current || !imgBaseCm) {
      setKeepRatioImmediate(true);
      return;
    }
    pushHistory(imgTx);
    stickyFitRef.current = null;
    skipStickyFitOnceRef.current = false;
    const n = imgRef.current;
    const nextScaleX = n.scaleX();
    const nextScaleY = n.scaleY();
    const nextSignX = nextScaleX < 0 ? -1 : 1;
    const nextSignY = nextScaleY < 0 ? -1 : 1;
    const nextW = n.width() * Math.abs(nextScaleX);
    const nextH = n.height() * Math.abs(nextScaleY);
    const rotation = n.rotation();
    const nextCenterX = n.x();
    const nextCenterY = n.y();
    const keepRatioAtRelease = keepRatioRef.current;
    setImgTx((prev) => {
      const prevW = imgBaseCm.w * prev.scaleX;
      const prevH = imgBaseCm.h * prev.scaleY;
      const cx = nextCenterX;
      const cy = nextCenterY;
      const ratioX =
        prevW !== 0 && Number.isFinite(nextW / prevW) ? nextW / prevW : 1;
      const ratioY =
        prevH !== 0 && Number.isFinite(nextH / prevH) ? nextH / prevH : 1;
      const shouldKeep = keepRatioAtRelease;
      // libre => sin límites superiores
      if (!shouldKeep) {
        const newSX = Math.max(prev.scaleX * ratioX, 0.01);
        const newSY = Math.max(prev.scaleY * ratioY, 0.01);
        const w = imgBaseCm.w * newSX;
        const h = imgBaseCm.h * newSY;
        return {
          x_cm: cx - w / 2,
          y_cm: cy - h / 2,
          scaleX: newSX,
          scaleY: newSY,
          rotation_deg: rotation,
          flipX: nextSignX < 0,
          flipY: nextSignY < 0,
        };
      }
      // mantener proporción con clamp razonable
      const uni = Math.max(
        0.01,
        Math.min(prev.scaleX * ratioX, IMG_ZOOM_MAX),
      );
      const w = imgBaseCm.w * uni;
      const h = imgBaseCm.h * uni;
      return {
        x_cm: cx - w / 2,
        y_cm: cy - h / 2,
        scaleX: uni,
        scaleY: uni,
        rotation_deg: rotation,
        flipX: nextSignX < 0,
        flipY: nextSignY < 0,
      };
    });
    n.scaleX(nextSignX);
    n.scaleY(nextSignY);
    setKeepRatioImmediate(true);
  };

  // centro actual
  const currentCenter = () => {
    const w = imgBaseCm.w * Math.abs(imgTx.scaleX);
    const h = imgBaseCm.h * Math.abs(imgTx.scaleY);
    return { cx: imgTx.x_cm + w / 2, cy: imgTx.y_cm + h / 2 };
  };

  // cover/contain/estirar con rotación
  const applyFit = useCallback(
    (mode, options = {}) => {
      if (!imgBaseCm) return;
      const fallbackCenter = currentCenter();
      const targetCx =
        options?.center?.x ??
        options?.center?.cx ??
        fallbackCenter.cx;
      const targetCy =
        options?.center?.y ??
        options?.center?.cy ??
        fallbackCenter.cy;
      const w = imgBaseCm.w,
        h = imgBaseCm.h;
      const c = Math.abs(Math.cos(theta));
      const s = Math.abs(Math.sin(theta));

      if (mode === "cover" || mode === "contain") {
        const denomW = w * c + h * s;
        const denomH = w * s + h * c;
        const scale =
          mode === "cover"
            ? Math.max(workCm.w / denomW, workCm.h / denomH)
            : Math.min(workCm.w / denomW, workCm.h / denomH);
        const newW = w * scale,
          newH = h * scale;
        pushHistory(imgTx);
        setImgTx((prev) => ({
          x_cm: targetCx - newW / 2,
          y_cm: targetCy - newH / 2,
          scaleX: scale,
          scaleY: scale,
          rotation_deg: prev.rotation_deg,
          flipX: prev.flipX,
          flipY: prev.flipY,
        }));
        setMode(mode);
        return;
      }

      if (mode === "stretch") {
        const A11 = w * c,
          A12 = h * s;
        const A21 = w * s,
          A22 = h * c;
        const det = A11 * A22 - A12 * A21;
        let sx = 1,
          sy = 1;
        if (Math.abs(det) > 1e-6) {
          sx = (workCm.w * A22 - A12 * workCm.h) / det;
          sy = (-A21 * workCm.w + A11 * workCm.h) / det;
        } else {
          const denomW = w * c + h * s;
          const denomH = w * s + h * c;
          const sCover = Math.max(workCm.w / denomW, workCm.h / denomH);
          sx = sy = sCover;
        }
        sx = Math.max(sx, 0.02);
        sy = Math.max(sy, 0.02);
        const newW = w * sx,
          newH = h * sy;
        pushHistory(imgTx);
        setImgTx((prev) => ({
          x_cm: targetCx - newW / 2,
          y_cm: targetCy - newH / 2,
          scaleX: sx,
          scaleY: sy,
          rotation_deg: prev.rotation_deg,
          flipX: prev.flipX,
          flipY: prev.flipY,
        }));
        setMode("stretch");
      }
    },
    [
      imgBaseCm?.w,
      imgBaseCm?.h,
      workCm.w,
      workCm.h,
      theta,
      imgTx.x_cm,
      imgTx.y_cm,
      imgTx.scaleX,
      imgTx.scaleY,
      imgTx.flipX,
      imgTx.flipY,
    ],
  );

  const fitCover = useCallback(() => {
    applyFit("cover");
    stickyFitRef.current = "cover";
  }, [applyFit]);
  const fitContain = useCallback(() => {
    applyFit("contain");
    stickyFitRef.current = "contain";
  }, [applyFit]);
  const fitStretchCentered = useCallback(() => {
    applyFit("stretch");
    stickyFitRef.current = "stretch";
  }, [applyFit]);

  const centerHoriz = useCallback(() => {
    if (!imgBaseCm) return;
    const w = imgBaseCm.w * Math.abs(imgTx.scaleX);
    pushHistory(imgTx);
    setImgTx((tx) => ({ ...tx, x_cm: (workCm.w - w) / 2 }));
  }, [imgBaseCm?.w, workCm.w, imgTx.scaleX, imgTx.flipX]);

  const centerVert = useCallback(() => {
    if (!imgBaseCm) return;
    const h = imgBaseCm.h * Math.abs(imgTx.scaleY);
    pushHistory(imgTx);
    setImgTx((tx) => ({ ...tx, y_cm: (workCm.h - h) / 2 }));
  }, [imgBaseCm?.h, workCm.h, imgTx.scaleY, imgTx.flipY]);

  const alignEdge = (edge) => {
    if (!imgBaseCm) return;
    const w = imgBaseCm.w * Math.abs(imgTx.scaleX);
    const h = imgBaseCm.h * Math.abs(imgTx.scaleY);
    const { halfW, halfH } = rotAABBHalf(w, h, theta);

    let cx = imgTx.x_cm + w / 2;
    let cy = imgTx.y_cm + h / 2;

    if (edge === "left") cx = halfW;
    if (edge === "right") cx = workCm.w - halfW;
    if (edge === "top") cy = halfH;
    if (edge === "bottom") cy = workCm.h - halfH;

    pushHistory(imgTx);
    setImgTx((tx) => ({
      ...tx,
      x_cm: cx - (imgBaseCm.w * Math.abs(tx.scaleX)) / 2,
      y_cm: cy - (imgBaseCm.h * Math.abs(tx.scaleY)) / 2,
    }));
  };

  const flipHorizontal = useCallback(() => {
    if (!imgEl) return;
    pushHistory(imgTx);
    stickyFitRef.current = null;
    skipStickyFitOnceRef.current = false;
    setImgTx((tx) => ({
      ...tx,
      flipX: !tx.flipX,
    }));
  }, [imgEl, imgTx, pushHistory]);

  const flipVertical = useCallback(() => {
    if (!imgEl) return;
    pushHistory(imgTx);
    stickyFitRef.current = null;
    skipStickyFitOnceRef.current = false;
    setImgTx((tx) => ({
      ...tx,
      flipY: !tx.flipY,
    }));
  }, [imgEl, imgTx, pushHistory]);

  const rotate90 = useCallback(() => {
    if (!imgEl) return;
    pushHistory(imgTx);
    stickyFitRef.current = null;
    skipStickyFitOnceRef.current = false;
    setImgTx((tx) => ({
      ...tx,
      rotation_deg: (tx.rotation_deg + 90) % 360,
    }));
  }, [imgEl, imgTx, pushHistory]);

  useEffect(() => {
    if (!stickyFitRef.current) return;
    if (skipStickyFitOnceRef.current) {
      skipStickyFitOnceRef.current = false;
      return;
    }
    applyFit(stickyFitRef.current, {
      center: { x: workCm.w / 2, y: workCm.h / 2 },
    });
  }, [material, wCm, hCm, workCm.w, workCm.h, imgBaseCm]);

  useEffect(() => {
    if (hasAdjustedViewRef.current) return;
    const stageW = workCm.w * baseScale;
    const stageH = workCm.h * baseScale;
    const targetX = (wrapSize.w - stageW) / 2;
    const targetY = (wrapSize.h - stageH) / 2;
    setViewScale((prev) => (prev === 1 ? prev : 1));
    setViewPos((prev) => {
      if (
        Math.abs(prev.x - targetX) < 0.5 &&
        Math.abs(prev.y - targetY) < 0.5
      ) {
        return prev;
      }
      return { x: targetX, y: targetY };
    });
  }, [
    baseScale,
    wrapSize.w,
    wrapSize.h,
    workCm.w,
    workCm.h,
    imageUrl,
    imageFile,
  ]);

  // calidad
  const dpiEffective = useMemo(() => {
    if (!imgEl || !imgBaseCm) return null;
    const printedWcm = imgBaseCm.w * Math.abs(imgTx.scaleX);
    const printedHcm = imgBaseCm.h * Math.abs(imgTx.scaleY);
    if (printedWcm <= 0 || printedHcm <= 0) return null;
    const printedWin = printedWcm / CM_PER_INCH;
    const printedHin = printedHcm / CM_PER_INCH;
    const dpiX = imgEl.naturalWidth / printedWin;
    const dpiY = imgEl.naturalHeight / printedHin;
    return Math.max(1, Math.min(1000, Math.min(dpiX, dpiY)));
  }, [imgEl, imgBaseCm, imgTx.scaleX, imgTx.scaleY]);

  const quality = useMemo(() => {
    if (dpiEffective == null) return { label: "—", color: "#9ca3af" };
    if (dpiEffective < 80)
      return { label: `Baja (${dpiEffective | 0} DPI)`, color: "#ef4444" };
    if (dpiEffective < 200)
      return { label: `Buena (${dpiEffective | 0} DPI)`, color: "#f59e0b" };
    return {
      label: `Excelente (${Math.min(300, dpiEffective | 0)} DPI)`,
      color: "#10b981",
    };
  }, [dpiEffective]);

  const getPadRectPx = () => {
    const k = baseScale * viewScale;
    return {
      x: Math.round(viewPos.x + bleedCm * k),
      y: Math.round(viewPos.y + bleedCm * k),
      w: Math.round(wCm * k),
      h: Math.round(hCm * k),
      radius_px: Math.round(cornerRadiusCm * k),
    };
  };

  const getPadRect = () => ({
    x: bleedCm,
    y: bleedCm,
    w: wCm,
    h: hCm,
    radius: cornerRadiusCm,
  });

  const getRenderDescriptorV2 = () => {
    if (!imgEl || !imgBaseCm) return null;
    const cmPerPx = CM_PER_INCH / dpi;
    const canvas_px = {
      w: Math.round(workCm.w / cmPerPx),
      h: Math.round(workCm.h / cmPerPx),
    };
    const scaleXMag = Math.abs(imgTx.scaleX);
    const scaleYMag = Math.abs(imgTx.scaleY);
    const w = imgBaseCm.w * scaleXMag;
    const h = imgBaseCm.h * scaleYMag;
    const cx = imgTx.x_cm + w / 2;
    const cy = imgTx.y_cm + h / 2;
    const { halfW, halfH } = rotAABBHalf(w, h, theta);
    let left = cx - halfW;
    let top = cy - halfH;
    let right = cx + halfW;
    let bottom = cy + halfH;
    left = Math.max(0, left);
    top = Math.max(0, top);
    right = Math.min(workCm.w, right);
    bottom = Math.min(workCm.h, bottom);
    const place_px = {
      x: Math.round(left / cmPerPx),
      y: Math.round(top / cmPerPx),
      w: Math.round(Math.max(0, right - left) / cmPerPx),
      h: Math.round(Math.max(0, bottom - top) / cmPerPx),
    };
    const snapped = Math.round(imgTx.rotation_deg / 90) * 90;
    const rotate_deg = ((snapped % 360) + 360) % 360;
    return {
      canvas_px,
      src_px: { w: imgEl.naturalWidth, h: imgEl.naturalHeight },
      place_px,
      pad_px: getPadRectPx(),
      rotate_deg,
      fit_mode: mode,
      bg_hex: bgColor,
      w_cm: wCm,
      h_cm: hCm,
      bleed_mm: bleedMm,
      material,
      flip_x: Boolean(imgTx.flipX),
      flip_y: Boolean(imgTx.flipY),
    };
  };

  const padRectPx = getPadRectPx();
  const exportScale = padRectPx.w / wCm;
  const canUndo = historyCounts.undo > 0;
  const canRedo = historyCounts.redo > 0;

  const exportPadAsBlob = async () => {
    if (!exportStageRef.current) return null;
    const inner_w_px = Math.round((wCm * dpi) / CM_PER_INCH);
    const inner_h_px = Math.round((hCm * dpi) / CM_PER_INCH);
    const pad_px = getPadRectPx();
    const pixelRatioX = inner_w_px / pad_px.w;
    const pixelRatioY = inner_h_px / pad_px.h;
    const pixelRatio = Math.min(pixelRatioX, pixelRatioY);
    const baseCanvas = exportStageRef.current.toCanvas({ pixelRatio });
    let uploadCanvas = baseCanvas;
    if (material === "Glasspad") {
      uploadCanvas = renderGlasspadPNG(baseCanvas);
    }
    const blob = await new Promise((resolve) =>
      uploadCanvas.toBlob((b) => resolve(b), "image/png", 1)
    );
    const outBitmap = await new Promise((resolve) => {
      const i = new Image();
      i.onload = () => resolve({ width: i.width, height: i.height });
      i.src = URL.createObjectURL(blob);
    });
    return blob;
  };

  const exportPreviewDataURL = () => {
    if (padGroupRef.current) {
      try {
        return padGroupRef.current.toDataURL({
          pixelRatio: 0.5,
          mimeType: 'image/png',
        });
      } catch (e) {
        /* ignore */
      }
    }
    if (!exportStageRef.current) return null;
    try {
      return exportStageRef.current.toDataURL({ pixelRatio: 0.5 });
    } catch (e) {
      return null;
    }
  };

  const exportPadDataURL = (pixelRatio = 1) => {
    if (padGroupRef.current) {
      try {
        return padGroupRef.current.toDataURL({
          pixelRatio,
          mimeType: 'image/png',
          x: 0,
          y: 0,
          width: padRectPx.w,
          height: padRectPx.h,
        });
      } catch (e) {
        /* ignore */
      }
    }
    if (!exportStageRef.current) return null;
    try {
      return exportStageRef.current.toDataURL({
        pixelRatio,
        mimeType: 'image/png',
      });
    } catch (e) {
      return null;
    }
  };

  useImperativeHandle(ref, () => ({
    getRenderDescriptor: () => {
      if (!imgEl || !imgBaseCm) return null;
      const naturalW = imgEl.naturalWidth;
      const naturalH = imgEl.naturalHeight;
      const cmPerPx = CM_PER_INCH / dpi;
      const scaleXMag = Math.abs(imgTx.scaleX);
      const scaleYMag = Math.abs(imgTx.scaleY);
      const dispW = imgBaseCm.w * scaleXMag;
      const dispH = imgBaseCm.h * scaleYMag;
      const originX = imgTx.x_cm + dispW / 2;
      const originY = imgTx.y_cm + dispH / 2;
      const theta = (imgTx.rotation_deg * Math.PI) / 180;
      const cos = Math.cos(theta);
      const sin = Math.sin(theta);
      const flipSignX = imgTx.flipX ? -1 : 1;
      const flipSignY = imgTx.flipY ? -1 : 1;
      function canvasToSrc(cx, cy) {
        const dx = cx - originX;
        const dy = cy - originY;
        const rx = dx * cos + dy * sin;
        const ry = -dx * sin + dy * cos;
        const rxFlipped = rx * flipSignX;
        const ryFlipped = ry * flipSignY;
        const sx = (rxFlipped + dispW / 2) / (cmPerPx * imgTx.scaleX);
        const sy = (ryFlipped + dispH / 2) / (cmPerPx * imgTx.scaleY);
        return { sx, sy };
      }
      const workW = workCm.w;
      const workH = workCm.h;
      const pts = [
        canvasToSrc(0, 0),
        canvasToSrc(workW, 0),
        canvasToSrc(0, workH),
        canvasToSrc(workW, workH),
      ];
      let left = Math.max(0, Math.min(...pts.map((p) => p.sx)));
      let top = Math.max(0, Math.min(...pts.map((p) => p.sy)));
      let right = Math.min(naturalW, Math.max(...pts.map((p) => p.sx)));
      let bottom = Math.min(naturalH, Math.max(...pts.map((p) => p.sy)));
      left = Math.floor(left);
      top = Math.floor(top);
      const width = Math.ceil(right - left);
      const height = Math.ceil(bottom - top);
      return {
        src_px: { w: naturalW, h: naturalH },
        crop_px: { left, top, width, height },
        rotate_deg: ((imgTx.rotation_deg % 360) + 360) % 360,
        fit_mode: mode,
        bg: mode === "contain" ? bgColor : "#ffffff",
        canvas_px: {
          w: Math.round(workW / cmPerPx),
          h: Math.round(workH / cmPerPx),
        },
        w_cm: wCm,
        h_cm: hCm,
        bleed_mm: bleedMm,
        flip_x: Boolean(imgTx.flipX),
        flip_y: Boolean(imgTx.flipY),
      };
    },
    getRenderDescriptorV2,
    getPadRect,
    getPadRectPx,
    exportPadAsBlob,
    exportPreviewDataURL,
    exportPadDataURL,
    startPickColor,
    undo,
    redo,
    getHistoryCounts: () => ({ ...historyCounts }),
  }));

  // popover color
  const [colorOpen, setColorOpen] = useState(false);
  const [busy, setBusy] = useState(false);
  const [lastDiag, setLastDiag] = useState(null);
  const toggleContain = () => {
    fitContain();
    setColorOpen(true);
  };
  const closeColor = () => setColorOpen(false);
  const iconButtonClass = (isActive) =>
    isActive
      ? `${styles.iconOnlyButton} ${styles.iconOnlyButtonActive}`
      : styles.iconOnlyButton;
  const setActiveAlignAxis = (axis, value) => {
    setActiveAlign((prev) => {
      if (prev[axis] === value) return prev;
      return { ...prev, [axis]: value };
    });
  };
  // track latest callback to avoid effect loops when parent re-renders
  const layoutChangeRef = useRef(onLayoutChange);
  useEffect(() => {
    layoutChangeRef.current = onLayoutChange;
  }, [onLayoutChange]);

  // export layout
  useEffect(() => {
    layoutChangeRef.current?.({
      dpi,
      bleed_mm: bleedMm,
      size_cm: { w: wCm, h: hCm },
      image: imgEl
        ? { natural_px: { w: imgEl.naturalWidth, h: imgEl.naturalHeight } }
        : null,
      transform: {
        x_cm: imgTx.x_cm,
        y_cm: imgTx.y_cm,
        scaleX: imgTx.scaleX,
        scaleY: imgTx.scaleY,
        rotation_deg: imgTx.rotation_deg,
        flipX: imgTx.flipX,
        flipY: imgTx.flipY,
      },
      mode,
      background: mode === "contain" ? bgColor : "#ffffff",
      corner_radius_cm: cornerRadiusCm,
    });
  }, [dpi, bleedMm, wCm, hCm, imgEl, imgTx, mode, bgColor, cornerRadiusCm]);

  // Confirmar y crear job
  async function onConfirmSubmit() {
    try {
      const submitBody = buildSubmitJobBody({
        material: materialSelected,
        size: { w: sizeCm?.w, h: sizeCm?.h, bleed_mm: 3 },
        fit_mode: transform?.fitMode, // 'cover'|'contain'|'stretch'
        bg: bgColor || "#ffffff",
        dpi: Math.round(currentDpi || 300),
        uploads: {
          signed_url: uploadUrlResponse?.upload?.signed_url,
          object_key: uploadUrlResponse?.object_key,
          canonical: uploaded?.file_original_url,
        },
        file_hash: fileSha256,
        price: { amount: 45900, currency: "ARS" },
        customer: { email: customerEmail, name: customerName },
        notes: "",
        source: "web",
      });

      const pre = prevalidateSubmitBody(submitBody);
      if (!pre.ok) {
        console.error("[PREVALIDATE EditorCanvas]", pre, submitBody);
        alert(pre.problems.join("\n"));
        return;
      }

        const job = await submitJob(submitBody);

      onDone?.(job);
    } catch (err) {
      console.error(err);
      alert(String(err?.message || err));
    }
  }

  return (
    <div className={styles.editorRoot}>
      {/* Canvas */}
      <div
        ref={wrapRef}
        className={`${styles.canvasWrapper} ${isPanningRef.current ? styles.grabbing : ""} ${isPickingColor ? styles.picking : ""}`}
      >
        {showHistoryControls && (
          <div className={styles.historyControls}>
            <button
              type="button"
              onClick={undo}
              disabled={!canUndo}
              className={styles.historyButton}
              aria-label="Deshacer"
            >

              {missingHistoryIcons.undo ? (
                <span className={styles.historyFallback} aria-hidden="true">
                  {HISTORY_ICON_SPECS.undo.fallbackLabel}
                </span>
              ) : (
                <img
                  src={HISTORY_ICON_SPECS.undo.src}
                  alt=""
                  className={styles.historyIcon}
                  draggable="false"
                  onError={handleHistoryIconError("undo")}
                />
              )}

            </button>
            <button
              type="button"
              onClick={redo}
              disabled={!canRedo}
              className={styles.historyButton}
              aria-label="Rehacer"
            >

              {missingHistoryIcons.redo ? (
                <span className={styles.historyFallback} aria-hidden="true">
                  {HISTORY_ICON_SPECS.redo.fallbackLabel}
                </span>
              ) : (
                <img
                  src={HISTORY_ICON_SPECS.redo.src}
                  alt=""
                  className={styles.historyIcon}
                  draggable="false"
                  onError={handleHistoryIconError("redo")}
                />
              )}

            </button>
            <button
              type="button"
              onClick={() => onClearImage?.()}
              disabled={!onClearImage || !imageUrl}
              className={`${styles.historyButton} ${styles.historyButtonDanger}`}
              aria-label="Eliminar"
            >

              {missingHistoryIcons.delete ? (
                <span className={styles.historyFallback} aria-hidden="true">
                  {HISTORY_ICON_SPECS.delete.fallbackLabel}
                </span>
              ) : (
                <img
                  src={HISTORY_ICON_SPECS.delete.src}
                  alt=""
                  className={styles.historyIcon}
                  draggable="false"
                  onError={handleHistoryIconError("delete")}
                />
              )}

            </button>
          </div>
        )}
        <Stage
          ref={stageRef}
          width={wrapSize.w}
          height={wrapSize.h}
          scaleX={baseScale * viewScale}
          scaleY={baseScale * viewScale}
          x={viewPos.x}
          y={viewPos.y}
          draggable={false}
          onWheel={onStageWheel}
          onMouseDown={onStageMouseDown}
          onMouseMove={onStageMouseMove}
          onMouseUp={endPan}
          onMouseLeave={endPan}
        >
          <Layer>
            {/* fondo global del stage */}
            <Rect
              x={-2000}
              y={-2000}
              width={4000}
              height={4000}
              fill={STAGE_BG}
            />

            {/* Mesa de trabajo (gris) con borde redondeado SIEMPRE */}
            <Rect
              x={0}
              y={0}
              width={workCm.w}
              height={workCm.h}
              fill="#f3f4f6"
              cornerRadius={cornerRadiusCm + bleedCm}
              listening={false}
            />

            {/* Si 'contain': pintamos el color de fondo SIEMPRE debajo del arte (también al deseleccionar) */}
            {mode === "contain" && (
              <Rect
                x={0}
                y={0}
                width={workCm.w}
                height={workCm.h}
                fill={bgColor}
                cornerRadius={cornerRadiusCm + bleedCm}
                listening={false}
              />
            )}

            {/* IMAGEN: seleccionada = sin recorte; deseleccionada = recortada con radio */}
            {imgEl &&
              imgBaseCm &&
              (showTransformer ? (
                <>
                  <KonvaImage
                    ref={imgRef}
                    image={imgEl}
                    x={imgTx.x_cm + dispW / 2}
                    y={imgTx.y_cm + dispH / 2}
                    width={dispW}
                    height={dispH}
                    offsetX={dispW / 2}
                    offsetY={dispH / 2}
                    scaleX={imgTx.flipX ? -1 : 1}
                    scaleY={imgTx.flipY ? -1 : 1}
                    rotation={imgTx.rotation_deg}
                    draggable
                    dragBoundFunc={dragBoundFunc}
                    onDragStart={onImgDragStart}
                    onMouseDown={onImgMouseDown}
                    onDragMove={onImgDragMove}
                    onDragEnd={onImgDragEnd}
                  />
                    <Transformer
                      ref={trRef}
                      visible={showTransformer}
                      rotateEnabled
                      rotateAnchorOffset={40}
                      rotationSnaps={[0, 90, 180, 270]}
                      keepRatio={keepRatio}
                      enabledAnchors={[
                        "top-left",
                        "top-center",
                        "top-right",
                        "middle-left",
                        "middle-right",
                        "bottom-left",
                        "bottom-center",
                        "bottom-right",
                      ]}
                    boundBoxFunc={(oldBox, newBox) => {
                      const MIN_W = 0.02 * (imgBaseCm?.w || 1);
                      const MIN_H = 0.02 * (imgBaseCm?.h || 1);

                      if (!keepRatioRef.current) {
                        // ⟵ MODO LIBRE: sólo mínimo, SIN límites superiores
                        const w = Math.max(MIN_W, newBox.width);
                        const h = Math.max(MIN_H, newBox.height);
                        return { ...newBox, width: w, height: h };
                      }

                      // Mantener proporción: con topes razonables
                      const MAX_W = (imgBaseCm?.w || 1) * IMG_ZOOM_MAX;
                      const MAX_H = (imgBaseCm?.h || 1) * IMG_ZOOM_MAX;
                      const w = Math.max(MIN_W, Math.min(newBox.width, MAX_W));
                      const h = Math.max(MIN_H, Math.min(newBox.height, MAX_H));
                      return { ...newBox, width: w, height: h };
                    }}
                    onTransformStart={onTransformStart}
                    onTransformEnd={onTransformEnd}
                  />
                </>
              ) : (
                <Group
                  clipFunc={(ctx) => {
                    const r = cornerRadiusCm + bleedCm;
                    const w = workCm.w;
                    const h = workCm.h;
                    const rr = Math.max(0, Math.min(r, Math.min(w, h) / 2));
                    ctx.beginPath();
                    ctx.moveTo(rr, 0);
                    ctx.lineTo(w - rr, 0);
                    ctx.arcTo(w, 0, w, rr, rr);
                    ctx.lineTo(w, h - rr);
                    ctx.arcTo(w, h, w - rr, h, rr);
                    ctx.lineTo(rr, h);
                    ctx.arcTo(0, h, 0, h - rr, rr);
                    ctx.lineTo(0, rr);
                    ctx.arcTo(0, 0, rr, 0, rr);
                    ctx.closePath();
                  }}
                >
                  <Rect
                    x={0}
                    y={0}
                    width={workCm.w}
                    height={workCm.h}
                    fill="transparent"
                  />
                  {/* si estás en 'contain', pintar el color debajo del arte */}
                  {mode === "contain" && (
                    <Rect
                      x={0}
                      y={0}
                      width={workCm.w}
                      height={workCm.h}
                      fill={bgColor}
                    />
                  )}
                  <KonvaImage
                    ref={imgRef}
                    image={imgEl}
                    x={imgTx.x_cm + dispW / 2}
                    y={imgTx.y_cm + dispH / 2}
                    width={dispW}
                    height={dispH}
                    offsetX={dispW / 2}
                    offsetY={dispH / 2}
                    scaleX={imgTx.flipX ? -1 : 1}
                    scaleY={imgTx.flipY ? -1 : 1}
                    rotation={imgTx.rotation_deg}
                    draggable={false}
                    listening={true}
                    onMouseDown={onImgMouseDown}
                  />
                </Group>
              ))}

            {/* máscara fuera del área */}
          </Layer>
          {hasGlassOverlay && (
            <Layer id="glasspadOverlayLayer" listening={false}>
              <Group
                id="glassOverlayGroup"
                ref={glassOverlayRef}
                x={bleedCm}
                y={bleedCm}
                width={wCm}
                height={hCm}
                clipFunc={(ctx) => {
                  ctx.rect(0, 0, wCm, hCm);
                }}
              >
                <KonvaImage
                  image={imgEl}
                  x={imgTx.x_cm - bleedCm + dispW / 2}
                  y={imgTx.y_cm - bleedCm + dispH / 2}
                  width={dispW}
                  height={dispH}
                  offsetX={dispW / 2}
                  offsetY={dispH / 2}
                  scaleX={imgTx.flipX ? -1 : 1}
                  scaleY={imgTx.flipY ? -1 : 1}
                  rotation={imgTx.rotation_deg}
                  listening={false}
                />
              </Group>
            </Layer>
          )}
          <Layer listening={false}>
            {/* guías */}
            <Rect
              x={0}
              y={0}
              width={workCm.w}
              height={workCm.h}
              stroke="#ef4444"
              strokeWidth={0.04}
              cornerRadius={cornerRadiusCm + bleedCm}
            />
            <Rect
              x={bleedCm + PRIMARY_SAFE_MARGIN_CM}
              y={bleedCm + PRIMARY_SAFE_MARGIN_CM}
              width={Math.max(0, wCm - 2 * PRIMARY_SAFE_MARGIN_CM)}
              height={Math.max(0, hCm - 2 * PRIMARY_SAFE_MARGIN_CM)}
              stroke="#111827"
              dash={[0.4, 0.4]}
              strokeWidth={0.04}
              cornerRadius={Math.max(
                0,
                cornerRadiusCm - PRIMARY_SAFE_MARGIN_CM,
              )}
            />
            <Rect
              x={bleedCm + SECONDARY_SAFE_MARGIN_CM}
              y={bleedCm + SECONDARY_SAFE_MARGIN_CM}
              width={Math.max(0, wCm - 2 * SECONDARY_SAFE_MARGIN_CM)}
              height={Math.max(0, hCm - 2 * SECONDARY_SAFE_MARGIN_CM)}
              stroke="#6b7280"
              dash={[0.3, 0.3]}
              strokeWidth={0.03}
              cornerRadius={Math.max(
                0,
                cornerRadiusCm - SECONDARY_SAFE_MARGIN_CM,
              )}
            />
          </Layer>
        </Stage>
        <Stage
          ref={exportStageRef}
          width={padRectPx.w}
          height={padRectPx.h}
          style={{ display: "none" }}
        >
          <Layer>
            <Group
              ref={padGroupRef}
              clipX={0}
              clipY={0}
              clipWidth={padRectPx.w}
              clipHeight={padRectPx.h}
            >
              <Rect
                x={0}
                y={0}
                width={padRectPx.w}
                height={padRectPx.h}
                fill={mode === "contain" ? bgColor : "#ffffff"}
                listening={false}
              />
              {imgEl && imgBaseCm && (
                <KonvaImage
                  image={imgEl}
                  x={(imgTx.x_cm - bleedCm + dispW / 2) * exportScale}
                  y={(imgTx.y_cm - bleedCm + dispH / 2) * exportScale}
                  width={dispW * exportScale}
                  height={dispH * exportScale}
                  offsetX={(dispW * exportScale) / 2}
                  offsetY={(dispH * exportScale) / 2}
                  scaleX={imgTx.flipX ? -1 : 1}
                  scaleY={imgTx.flipY ? -1 : 1}
                  rotation={imgTx.rotation_deg}
                  listening={false}
                />
              )}
            </Group>
          </Layer>
        </Stage>
        {imageUrl && imgStatus !== "loaded" && (
          <div className={`spinner ${styles.spinnerOverlay}`} />
        )}
      </div>

      {lastDiag && <p className={styles.errorBox}>{lastDiag}</p>}

      {/* Toolbar */}
      <div className={styles.toolbar}>
<<<<<<< HEAD
        <ToolbarTooltip label="Alinear a la izquierda">
=======
        <button
          type="button"
          onClick={() => {
            alignEdge("left");
            setActiveAlignAxis("horizontal", "left");
          }}
          disabled={!imgEl}
          aria-label="Alinear a la izquierda"
          title="Alinear a la izquierda"
          className={iconButtonClass(activeAlign.horizontal === "left")}
        >
          {missingIcons.izquierda ? (
            <span className={styles.iconFallback} aria-hidden="true" />
          ) : (
            <img
              src={ACTION_ICON_MAP.izquierda}
              alt="Izquierda"
              className={styles.iconOnlyButtonImage}

              onError={handleIconError("izquierda")}

            />
          )}
        </button>
        <button
          type="button"
          onClick={() => {
            centerHoriz();
            setActiveAlignAxis("horizontal", "center");
          }}
          disabled={!imgEl}
          aria-label="Centrar horizontal"
          title="Centrar horizontal"
          className={iconButtonClass(activeAlign.horizontal === "center")}
        >
          {missingIcons.centrado_V ? (
            <span className={styles.iconFallback} aria-hidden="true" />
          ) : (
            <img
              src={ACTION_ICON_MAP.centrado_V}
              alt="Centrar horizontal"
              className={styles.iconOnlyButtonImage}

              onError={handleIconError("centrado_V")}

            />
          )}
        </button>
        <button
          type="button"
          onClick={() => {
            alignEdge("right");
            setActiveAlignAxis("horizontal", "right");
          }}
          disabled={!imgEl}
          aria-label="Alinear a la derecha"
          title="Alinear a la derecha"
          className={iconButtonClass(activeAlign.horizontal === "right")}
        >
          {missingIcons.derecha ? (
            <span className={styles.iconFallback} aria-hidden="true" />
          ) : (
            <img
              src={ACTION_ICON_MAP.derecha}
              alt="Derecha"
              className={styles.iconOnlyButtonImage}

              onError={handleIconError("derecha")}

            />
          )}
        </button>
        <button
          type="button"
          onClick={() => {
            alignEdge("top");
            setActiveAlignAxis("vertical", "top");
          }}
          disabled={!imgEl}
          aria-label="Alinear arriba"
          title="Alinear arriba"
          className={iconButtonClass(activeAlign.vertical === "top")}
        >
          {missingIcons.arriba ? (
            <span className={styles.iconFallback} aria-hidden="true" />
          ) : (
            <img
              src={ACTION_ICON_MAP.arriba}
              alt="Arriba"
              className={styles.iconOnlyButtonImage}

              onError={handleIconError("arriba")}

            />
          )}
        </button>
        <button
          type="button"
          onClick={() => {
            centerVert();
            setActiveAlignAxis("vertical", "center");
          }}
          disabled={!imgEl}
          aria-label="Centrar vertical"
          title="Centrar vertical"
          className={iconButtonClass(activeAlign.vertical === "center")}
        >
          {missingIcons.centrado_h ? (
            <span className={styles.iconFallback} aria-hidden="true" />
          ) : (
            <img
              src={ACTION_ICON_MAP.centrado_h}
              alt="Centrar vertical"
              className={styles.iconOnlyButtonImage}

              onError={handleIconError("centrado_h")}

            />
          )}
        </button>
        <button
          type="button"
          onClick={() => {
            alignEdge("bottom");
            setActiveAlignAxis("vertical", "bottom");
          }}
          disabled={!imgEl}
          aria-label="Alinear abajo"
          title="Alinear abajo"
          className={iconButtonClass(activeAlign.vertical === "bottom")}
        >
          {missingIcons.abajo ? (
            <span className={styles.iconFallback} aria-hidden="true" />
          ) : (
            <img
              src={ACTION_ICON_MAP.abajo}
              alt="Abajo"
              className={styles.iconOnlyButtonImage}

              onError={handleIconError("abajo")}
            />
          )}

        </button>
        <button
          type="button"
          onClick={rotate90}
          disabled={!imgEl}
          aria-label="Rotar 90°"
          title="Rotar 90°"
          className={iconButtonClass(false)}
        >
          {missingIcons.rotar ? (
            <span className={styles.iconFallback} aria-hidden="true" />
          ) : (
            <img
              src={ACTION_ICON_MAP.rotar}
              alt="Rotar"
              className={styles.iconOnlyButtonImage}

              onError={handleIconError("rotar")}

            />
          )}
        </button>
        <button
          type="button"
          onClick={flipVertical}
          disabled={!imgEl}
          aria-label="Espejo vertical"
          title="Espejo vertical"
          className={iconButtonClass(Boolean(imgTx.flipY))}
        >
          {missingIcons.espejo_v ? (
            <span className={styles.iconFallback} aria-hidden="true" />
          ) : (
            <img
              src={ACTION_ICON_MAP.espejo_v}
              alt="Espejo vertical"
              className={styles.iconOnlyButtonImage}

              onError={handleIconError("espejo_v")}

            />
          )}
        </button>
        <button
          type="button"
          onClick={flipHorizontal}
          disabled={!imgEl}
          aria-label="Espejo horizontal"
          title="Espejo horizontal"
          className={iconButtonClass(Boolean(imgTx.flipX))}
        >
          {missingIcons.espejo_h ? (
            <span className={styles.iconFallback} aria-hidden="true" />
          ) : (
            <img
              src={ACTION_ICON_MAP.espejo_h}
              alt="Espejo horizontal"
              className={styles.iconOnlyButtonImage}

              onError={handleIconError("espejo_h")}

            />
          )}
        </button>
        <button
          type="button"
          onClick={fitCover}
          disabled={!imgEl}
          aria-label="Cubrir"
          title="Cubrir"
          className={iconButtonClass(mode === "cover")}
        >
          {missingIcons.cubrir ? (
            <span className={styles.iconFallback} aria-hidden="true" />
          ) : (
            <img
              src={ACTION_ICON_MAP.cubrir}
              alt="Cubrir"
              className={styles.iconOnlyButtonImage}

              onError={handleIconError("cubrir")}

            />
          )}
        </button>

        <div className={styles.colorWrapper}>
>>>>>>> ad3c599b
          <button
            type="button"
            onClick={() => alignEdge("left")}
            disabled={!imgEl}
<<<<<<< HEAD
            aria-label="Alinear a la izquierda"
            className={styles.iconOnlyButton}
=======
            aria-label="Contener"
            title="Contener"
            className={iconButtonClass(mode === "contain")}
>>>>>>> ad3c599b
          >
            {missingIcons.izquierda ? (
              <span className={styles.iconFallback} aria-hidden="true" />
            ) : (
              <img
                src={ACTION_ICON_MAP.izquierda}
                alt="Alinear a la izquierda"
                className={styles.iconOnlyButtonImage}
                onError={handleIconError("izquierda")}
              />
            )}
          </button>
        </ToolbarTooltip>
        <ToolbarTooltip label="Alinear verticalmente">
          <button
            type="button"
            onClick={centerHoriz}
            disabled={!imgEl}
            aria-label="Alinear verticalmente"
            className={styles.iconOnlyButton}
          >
            {missingIcons.centrado_V ? (
              <span className={styles.iconFallback} aria-hidden="true" />
            ) : (
              <img
                src={ACTION_ICON_MAP.centrado_V}
                alt="Alinear verticalmente"
                className={styles.iconOnlyButtonImage}
                onError={handleIconError("centrado_V")}
              />
<<<<<<< HEAD
            )}
          </button>
        </ToolbarTooltip>
        <ToolbarTooltip label="Alinear a la derecha">
          <button
            type="button"
            onClick={() => alignEdge("right")}
            disabled={!imgEl}
            aria-label="Alinear a la derecha"
            className={styles.iconOnlyButton}
          >
            {missingIcons.derecha ? (
              <span className={styles.iconFallback} aria-hidden="true" />
            ) : (
              <img
                src={ACTION_ICON_MAP.derecha}
                alt="Alinear a la derecha"
                className={styles.iconOnlyButtonImage}
                onError={handleIconError("derecha")}
              />
            )}
          </button>
        </ToolbarTooltip>
        <ToolbarTooltip label="Alinear arriba">
          <button
            type="button"
            onClick={() => alignEdge("top")}
            disabled={!imgEl}
            aria-label="Alinear arriba"
            className={styles.iconOnlyButton}
          >
            {missingIcons.arriba ? (
              <span className={styles.iconFallback} aria-hidden="true" />
            ) : (
              <img
                src={ACTION_ICON_MAP.arriba}
                alt="Alinear arriba"
                className={styles.iconOnlyButtonImage}
                onError={handleIconError("arriba")}
              />
            )}
          </button>
        </ToolbarTooltip>
        <ToolbarTooltip label="Alinear horizontalmente">
          <button
            type="button"
            onClick={centerVert}
            disabled={!imgEl}
            aria-label="Alinear horizontalmente"
            className={styles.iconOnlyButton}
          >
            {missingIcons.centrado_h ? (
              <span className={styles.iconFallback} aria-hidden="true" />
            ) : (
              <img
                src={ACTION_ICON_MAP.centrado_h}
                alt="Alinear horizontalmente"
                className={styles.iconOnlyButtonImage}
                onError={handleIconError("centrado_h")}
              />
            )}
          </button>
        </ToolbarTooltip>
        <ToolbarTooltip label="Alinear abajo">
          <button
            type="button"
            onClick={() => alignEdge("bottom")}
            disabled={!imgEl}
            aria-label="Alinear abajo"
            className={styles.iconOnlyButton}
          >
            {missingIcons.abajo ? (
              <span className={styles.iconFallback} aria-hidden="true" />
            ) : (
              <img
                src={ACTION_ICON_MAP.abajo}
                alt="Alinear abajo"
                className={styles.iconOnlyButtonImage}
                onError={handleIconError("abajo")}
              />
            )}
          </button>
        </ToolbarTooltip>
        <ToolbarTooltip label="Rotar imagen 90°">
          <button
            type="button"
            onClick={rotate90}
            disabled={!imgEl}
            aria-label="Rotar imagen 90°"
            className={styles.iconOnlyButton}
          >
            {missingIcons.rotar ? (
              <span className={styles.iconFallback} aria-hidden="true" />
            ) : (
              <img
                src={ACTION_ICON_MAP.rotar}
                alt="Rotar imagen 90°"
                className={styles.iconOnlyButtonImage}
                onError={handleIconError("rotar")}
              />
            )}
          </button>
        </ToolbarTooltip>
        <ToolbarTooltip label="Voltear horizontalmente">
          <button
            type="button"
            onClick={flipHorizontal}
            disabled={!imgEl}
            aria-label="Voltear horizontalmente"
            className={styles.iconOnlyButton}
          >
            {missingIcons.espejo_h ? (
              <span className={styles.iconFallback} aria-hidden="true" />
            ) : (
              <img
                src={ACTION_ICON_MAP.espejo_h}
                alt="Voltear horizontalmente"
                className={styles.iconOnlyButtonImage}
                onError={handleIconError("espejo_h")}
              />
            )}
          </button>
        </ToolbarTooltip>
        <ToolbarTooltip label="Voltear verticalmente">
          <button
            type="button"
            onClick={flipVertical}
            disabled={!imgEl}
            aria-label="Voltear verticalmente"
            className={styles.iconOnlyButton}
          >
            {missingIcons.espejo_v ? (
              <span className={styles.iconFallback} aria-hidden="true" />
            ) : (
              <img
                src={ACTION_ICON_MAP.espejo_v}
                alt="Voltear verticalmente"
                className={styles.iconOnlyButtonImage}
                onError={handleIconError("espejo_v")}
              />
            )}
          </button>
        </ToolbarTooltip>
        <ToolbarTooltip label="Cubrir superficie">
          <button
            type="button"
            onClick={fitCover}
            disabled={!imgEl}
            aria-label="Cubrir superficie"
            className={styles.iconOnlyButton}
          >
            {missingIcons.cubrir ? (
              <span className={styles.iconFallback} aria-hidden="true" />
            ) : (
              <img
                src={ACTION_ICON_MAP.cubrir}
                alt="Cubrir superficie"
                className={styles.iconOnlyButtonImage}
                onError={handleIconError("cubrir")}
              />
            )}
          </button>
        </ToolbarTooltip>
        <ToolbarTooltip label="Diseño completo" disabled={colorOpen}>
          <div className={styles.colorWrapper}>
            <button
              type="button"
              onClick={toggleContain}
              disabled={!imgEl}
              aria-label="Diseño completo"
              className={styles.iconOnlyButton}
            >
              {missingIcons.contener ? (
                <span className={styles.iconFallback} aria-hidden="true" />
              ) : (
                <img
                  src={ACTION_ICON_MAP.contener}
                  alt="Diseño completo"
                  className={styles.iconOnlyButtonImage}
                  onError={handleIconError("contener")}
                />
              )}
            </button>
            {mode === "contain" && imgEl && (
              <div className={styles.colorPopoverWrap}>
                <ColorPopover
                  value={bgColor}
                  onChange={setBgColor}
                  open={colorOpen}
                  onClose={closeColor}
                  onPickFromCanvas={() => startPickColor(setBgColor)}
                />
              </div>
            )}
          </div>
        </ToolbarTooltip>
        <ToolbarTooltip label="Estirar imagen">
          <button
            type="button"
            onClick={fitStretchCentered}
            disabled={!imgEl}
            aria-label="Estirar imagen"
            className={styles.iconOnlyButton}
          >
            {missingIcons.estirar ? (
              <span className={styles.iconFallback} aria-hidden="true" />
            ) : (
              <img
                src={ACTION_ICON_MAP.estirar}
                alt="Estirar imagen"
                className={styles.iconOnlyButtonImage}
                onError={handleIconError("estirar")}
              />
            )}
          </button>
        </ToolbarTooltip>
=======
            </div>
          )}
        </div>

        <button
          type="button"
          onClick={fitStretchCentered}
          disabled={!imgEl}
          aria-label="Estirar"
          title="Estirar"
          className={iconButtonClass(mode === "stretch")}
        >
          {missingIcons.estirar ? (
            <span className={styles.iconFallback} aria-hidden="true" />
          ) : (
            <img
              src={ACTION_ICON_MAP.estirar}
              alt="Estirar"
              className={styles.iconOnlyButtonImage}

              onError={handleIconError("estirar")}

            />
          )}
        </button>
>>>>>>> ad3c599b
        <span
          className={`${styles.qualityBadge} ${
            quality.color === "#ef4444"
              ? styles.qualityBad
              : quality.color === "#f59e0b"
                ? styles.qualityWarn
                : quality.color === "#10b981"
                  ? styles.qualityOk
                  : styles.qualityUnknown
          }`}
        >
          Calidad: {quality.label}
        </span>
        {false && (
          <button
            onClick={onConfirmSubmit}
            disabled={busy || !imgEl || !imageFile}
            className={styles.confirmButton}
          >
            {busy ? "Creando…" : "Crear job"}
          </button>
        )}
      </div>
    </div>
  );
});

export default EditorCanvas;<|MERGE_RESOLUTION|>--- conflicted
+++ resolved
@@ -64,7 +64,7 @@
 
 };
 
-<<<<<<< HEAD
+
 const ToolbarTooltip = ({ label, children, disabled = false }) => (
   <div
     className={styles.iconButtonWithTooltip}
@@ -74,13 +74,7 @@
     <span className={styles.toolbarTooltip}>{label}</span>
   </div>
 );
-=======
-const HISTORY_ICON_SPECS = {
-  undo: { src: "/icons/undo.svg", fallbackLabel: "Deshacer" },
-  redo: { src: "/icons/redo.svg", fallbackLabel: "Rehacer" },
-  delete: { src: "/icons/delete.svg", fallbackLabel: "Eliminar" },
-};
->>>>>>> ad3c599b
+
 
 // ---------- Editor ----------
 const EditorCanvas = forwardRef(function EditorCanvas(
@@ -1631,252 +1625,17 @@
 
       {/* Toolbar */}
       <div className={styles.toolbar}>
-<<<<<<< HEAD
+
         <ToolbarTooltip label="Alinear a la izquierda">
-=======
-        <button
-          type="button"
-          onClick={() => {
-            alignEdge("left");
-            setActiveAlignAxis("horizontal", "left");
-          }}
-          disabled={!imgEl}
-          aria-label="Alinear a la izquierda"
-          title="Alinear a la izquierda"
-          className={iconButtonClass(activeAlign.horizontal === "left")}
-        >
-          {missingIcons.izquierda ? (
-            <span className={styles.iconFallback} aria-hidden="true" />
-          ) : (
-            <img
-              src={ACTION_ICON_MAP.izquierda}
-              alt="Izquierda"
-              className={styles.iconOnlyButtonImage}
-
-              onError={handleIconError("izquierda")}
-
-            />
-          )}
-        </button>
-        <button
-          type="button"
-          onClick={() => {
-            centerHoriz();
-            setActiveAlignAxis("horizontal", "center");
-          }}
-          disabled={!imgEl}
-          aria-label="Centrar horizontal"
-          title="Centrar horizontal"
-          className={iconButtonClass(activeAlign.horizontal === "center")}
-        >
-          {missingIcons.centrado_V ? (
-            <span className={styles.iconFallback} aria-hidden="true" />
-          ) : (
-            <img
-              src={ACTION_ICON_MAP.centrado_V}
-              alt="Centrar horizontal"
-              className={styles.iconOnlyButtonImage}
-
-              onError={handleIconError("centrado_V")}
-
-            />
-          )}
-        </button>
-        <button
-          type="button"
-          onClick={() => {
-            alignEdge("right");
-            setActiveAlignAxis("horizontal", "right");
-          }}
-          disabled={!imgEl}
-          aria-label="Alinear a la derecha"
-          title="Alinear a la derecha"
-          className={iconButtonClass(activeAlign.horizontal === "right")}
-        >
-          {missingIcons.derecha ? (
-            <span className={styles.iconFallback} aria-hidden="true" />
-          ) : (
-            <img
-              src={ACTION_ICON_MAP.derecha}
-              alt="Derecha"
-              className={styles.iconOnlyButtonImage}
-
-              onError={handleIconError("derecha")}
-
-            />
-          )}
-        </button>
-        <button
-          type="button"
-          onClick={() => {
-            alignEdge("top");
-            setActiveAlignAxis("vertical", "top");
-          }}
-          disabled={!imgEl}
-          aria-label="Alinear arriba"
-          title="Alinear arriba"
-          className={iconButtonClass(activeAlign.vertical === "top")}
-        >
-          {missingIcons.arriba ? (
-            <span className={styles.iconFallback} aria-hidden="true" />
-          ) : (
-            <img
-              src={ACTION_ICON_MAP.arriba}
-              alt="Arriba"
-              className={styles.iconOnlyButtonImage}
-
-              onError={handleIconError("arriba")}
-
-            />
-          )}
-        </button>
-        <button
-          type="button"
-          onClick={() => {
-            centerVert();
-            setActiveAlignAxis("vertical", "center");
-          }}
-          disabled={!imgEl}
-          aria-label="Centrar vertical"
-          title="Centrar vertical"
-          className={iconButtonClass(activeAlign.vertical === "center")}
-        >
-          {missingIcons.centrado_h ? (
-            <span className={styles.iconFallback} aria-hidden="true" />
-          ) : (
-            <img
-              src={ACTION_ICON_MAP.centrado_h}
-              alt="Centrar vertical"
-              className={styles.iconOnlyButtonImage}
-
-              onError={handleIconError("centrado_h")}
-
-            />
-          )}
-        </button>
-        <button
-          type="button"
-          onClick={() => {
-            alignEdge("bottom");
-            setActiveAlignAxis("vertical", "bottom");
-          }}
-          disabled={!imgEl}
-          aria-label="Alinear abajo"
-          title="Alinear abajo"
-          className={iconButtonClass(activeAlign.vertical === "bottom")}
-        >
-          {missingIcons.abajo ? (
-            <span className={styles.iconFallback} aria-hidden="true" />
-          ) : (
-            <img
-              src={ACTION_ICON_MAP.abajo}
-              alt="Abajo"
-              className={styles.iconOnlyButtonImage}
-
-              onError={handleIconError("abajo")}
-            />
-          )}
-
-        </button>
-        <button
-          type="button"
-          onClick={rotate90}
-          disabled={!imgEl}
-          aria-label="Rotar 90°"
-          title="Rotar 90°"
-          className={iconButtonClass(false)}
-        >
-          {missingIcons.rotar ? (
-            <span className={styles.iconFallback} aria-hidden="true" />
-          ) : (
-            <img
-              src={ACTION_ICON_MAP.rotar}
-              alt="Rotar"
-              className={styles.iconOnlyButtonImage}
-
-              onError={handleIconError("rotar")}
-
-            />
-          )}
-        </button>
-        <button
-          type="button"
-          onClick={flipVertical}
-          disabled={!imgEl}
-          aria-label="Espejo vertical"
-          title="Espejo vertical"
-          className={iconButtonClass(Boolean(imgTx.flipY))}
-        >
-          {missingIcons.espejo_v ? (
-            <span className={styles.iconFallback} aria-hidden="true" />
-          ) : (
-            <img
-              src={ACTION_ICON_MAP.espejo_v}
-              alt="Espejo vertical"
-              className={styles.iconOnlyButtonImage}
-
-              onError={handleIconError("espejo_v")}
-
-            />
-          )}
-        </button>
-        <button
-          type="button"
-          onClick={flipHorizontal}
-          disabled={!imgEl}
-          aria-label="Espejo horizontal"
-          title="Espejo horizontal"
-          className={iconButtonClass(Boolean(imgTx.flipX))}
-        >
-          {missingIcons.espejo_h ? (
-            <span className={styles.iconFallback} aria-hidden="true" />
-          ) : (
-            <img
-              src={ACTION_ICON_MAP.espejo_h}
-              alt="Espejo horizontal"
-              className={styles.iconOnlyButtonImage}
-
-              onError={handleIconError("espejo_h")}
-
-            />
-          )}
-        </button>
-        <button
-          type="button"
-          onClick={fitCover}
-          disabled={!imgEl}
-          aria-label="Cubrir"
-          title="Cubrir"
-          className={iconButtonClass(mode === "cover")}
-        >
-          {missingIcons.cubrir ? (
-            <span className={styles.iconFallback} aria-hidden="true" />
-          ) : (
-            <img
-              src={ACTION_ICON_MAP.cubrir}
-              alt="Cubrir"
-              className={styles.iconOnlyButtonImage}
-
-              onError={handleIconError("cubrir")}
-
-            />
-          )}
-        </button>
-
-        <div className={styles.colorWrapper}>
->>>>>>> ad3c599b
+
           <button
             type="button"
             onClick={() => alignEdge("left")}
             disabled={!imgEl}
-<<<<<<< HEAD
+
             aria-label="Alinear a la izquierda"
             className={styles.iconOnlyButton}
-=======
-            aria-label="Contener"
-            title="Contener"
-            className={iconButtonClass(mode === "contain")}
->>>>>>> ad3c599b
+
           >
             {missingIcons.izquierda ? (
               <span className={styles.iconFallback} aria-hidden="true" />
@@ -1907,7 +1666,7 @@
                 className={styles.iconOnlyButtonImage}
                 onError={handleIconError("centrado_V")}
               />
-<<<<<<< HEAD
+
             )}
           </button>
         </ToolbarTooltip>
@@ -2124,33 +1883,7 @@
             )}
           </button>
         </ToolbarTooltip>
-=======
-            </div>
-          )}
-        </div>
-
-        <button
-          type="button"
-          onClick={fitStretchCentered}
-          disabled={!imgEl}
-          aria-label="Estirar"
-          title="Estirar"
-          className={iconButtonClass(mode === "stretch")}
-        >
-          {missingIcons.estirar ? (
-            <span className={styles.iconFallback} aria-hidden="true" />
-          ) : (
-            <img
-              src={ACTION_ICON_MAP.estirar}
-              alt="Estirar"
-              className={styles.iconOnlyButtonImage}
-
-              onError={handleIconError("estirar")}
-
-            />
-          )}
-        </button>
->>>>>>> ad3c599b
+
         <span
           className={`${styles.qualityBadge} ${
             quality.color === "#ef4444"
