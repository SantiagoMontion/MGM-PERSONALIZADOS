--- conflicted
+++ resolved
@@ -1935,7 +1935,7 @@
               )}
             </button>
           </ToolbarTooltip>
-<<<<<<< HEAD
+
           <ToolbarTooltip label="Contener" disabled={!imgEl}>
             <div className={styles.colorWrapper}>
               <button
@@ -1971,25 +1971,7 @@
                     }
                   />
                 </div>
-=======
-          <ToolbarTooltip label="Contener">
-            <button
-              type="button"
-              onClick={fitContain}
-              disabled={!imgEl}
-              aria-label="Contener"
-              className={iconButtonClass(mode === "contain")}
-            >
-              {missingIcons.contener ? (
-                <span className={styles.iconFallback} aria-hidden="true" />
-              ) : (
-                <img
-                  src={ACTION_ICON_MAP.contener}
-                  alt="Contener"
-                  className={styles.iconOnlyButtonImage}
-                  onError={handleIconError("contener")}
-                />
->>>>>>> dd3a484a
+
               )}
             </div>
           </ToolbarTooltip>
