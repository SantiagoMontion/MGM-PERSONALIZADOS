--- conflicted
+++ resolved
@@ -598,11 +598,7 @@
     [imgBaseCm?.w, imgBaseCm?.h],
   );
 
-<<<<<<< HEAD
   const getImageNodeTransform = useCallback(
-=======
-  const getLiveNodeTransform = useCallback(
->>>>>>> c79b1cc7
     () => readNodeTransform() ?? null,
     [readNodeTransform],
   );
@@ -865,22 +861,14 @@
   const stickRef = useRef({ x: null, y: null, activeX: false, activeY: false });
   const onImgDragStart = () => {
     stickRef.current = { x: null, y: null, activeX: false, activeY: false };
-<<<<<<< HEAD
     const live = getImageNodeTransform();
-=======
-    const live = getLiveNodeTransform();
->>>>>>> c79b1cc7
     pushHistory(live?.tx ?? imgTx);
     stickyFitRef.current = null;
     skipStickyFitOnceRef.current = false;
   };
   const dragBoundFunc = useCallback(
     (pos) => {
-<<<<<<< HEAD
       const live = getImageNodeTransform();
-=======
-      const live = getLiveNodeTransform();
->>>>>>> c79b1cc7
       const baseTx = live?.tx ?? imgTx;
 
       if (!imgBaseCm || isTransformingRef.current || !baseTx) return pos;
@@ -984,11 +972,7 @@
       return { x: cx, y: cy };
     },
     [
-<<<<<<< HEAD
       getImageNodeTransform,
-=======
-      getLiveNodeTransform,
->>>>>>> c79b1cc7
       imgBaseCm,
       imgTx,
       viewScale,
@@ -1141,11 +1125,7 @@
 
   // centro actual
   const currentCenter = () => {
-<<<<<<< HEAD
     const live = getImageNodeTransform();
-=======
-    const live = getLiveNodeTransform();
->>>>>>> c79b1cc7
     if (live) return { cx: live.cx, cy: live.cy };
     const w = imgBaseCm.w * Math.abs(imgTx.scaleX);
     const h = imgBaseCm.h * Math.abs(imgTx.scaleY);
@@ -1281,11 +1261,7 @@
         imgTx.flipX,
         imgTx.flipY,
         imgTx.rotation_deg,
-<<<<<<< HEAD
         getImageNodeTransform,
-=======
-        getLiveNodeTransform,
->>>>>>> c79b1cc7
         syncNodeToFit,
       ],
   );
@@ -1304,11 +1280,7 @@
   }, [applyFit]);
 
   const centerHoriz = useCallback(() => {
-<<<<<<< HEAD
     const live = getImageNodeTransform();
-=======
-    const live = getLiveNodeTransform();
->>>>>>> c79b1cc7
     if (!imgBaseCm) return;
     const scaleX = live?.tx.scaleX ?? imgTx.scaleX;
     const w = imgBaseCm.w * Math.abs(scaleX);
@@ -1318,17 +1290,10 @@
       ...(live?.tx ?? {}),
       x_cm: (workCm.w - w) / 2,
     }));
-<<<<<<< HEAD
   }, [getImageNodeTransform, imgBaseCm?.w, workCm.w, imgTx]);
 
   const centerVert = useCallback(() => {
     const live = getImageNodeTransform();
-=======
-  }, [getLiveNodeTransform, imgBaseCm?.w, workCm.w, imgTx]);
-
-  const centerVert = useCallback(() => {
-    const live = getLiveNodeTransform();
->>>>>>> c79b1cc7
     if (!imgBaseCm) return;
     const scaleY = live?.tx.scaleY ?? imgTx.scaleY;
     const h = imgBaseCm.h * Math.abs(scaleY);
@@ -1338,19 +1303,11 @@
       ...(live?.tx ?? {}),
       y_cm: (workCm.h - h) / 2,
     }));
-<<<<<<< HEAD
   }, [getImageNodeTransform, imgBaseCm?.h, workCm.h, imgTx]);
 
   const alignEdge = (edge) => {
     if (!imgBaseCm) return;
     const live = getImageNodeTransform();
-=======
-  }, [getLiveNodeTransform, imgBaseCm?.h, workCm.h, imgTx]);
-
-  const alignEdge = (edge) => {
-    if (!imgBaseCm) return;
-    const live = getLiveNodeTransform();
->>>>>>> c79b1cc7
     const scaleX = live?.tx.scaleX ?? imgTx.scaleX;
     const scaleY = live?.tx.scaleY ?? imgTx.scaleY;
     const rotationDeg = live?.tx.rotation_deg ?? imgTx.rotation_deg;
