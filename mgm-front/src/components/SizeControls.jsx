--- conflicted
+++ resolved
@@ -555,28 +555,16 @@
                   tabIndex={0}
                   onClick={(event) => {
                     event.preventDefault();
-<<<<<<< HEAD
+
                     closeSeriesMenu();
-=======
-                    if (disabled) return;
-                    if (String(option.value) !== String(material)) {
-                      onChange({ material: option.value });
-                    }
-                    setSeriesOpen(false);
->>>>>>> 3cd7e6ca
+
                   }}
                   onKeyDown={(event) => {
                     if (event.key === 'Enter' || event.key === ' ') {
                       event.preventDefault();
-<<<<<<< HEAD
+
                       closeSeriesMenu();
-=======
-                      if (disabled) return;
-                      if (String(option.value) !== String(material)) {
-                        onChange({ material: option.value });
-                      }
-                      setSeriesOpen(false);
->>>>>>> 3cd7e6ca
+
                     }
                   }}
                 >
