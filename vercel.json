--- conflicted
+++ resolved
@@ -1,10 +1,8 @@
 {
   "version": 2,
-<<<<<<< HEAD
+
   "buildCommand": "npm run build",
-=======
-  "buildCommand": "npm run vercel-build",
->>>>>>> a0dddd2b
+
   "outputDirectory": "mgm-front/dist",
   "functions": {
     "api/**": {
@@ -22,17 +20,9 @@
     }
   },
   "rewrites": [
-<<<<<<< HEAD
     { "source": "/api/(.*)", "destination": "/api/$1" },
     { "source": "/assets/(.*)", "destination": "/assets/$1" },
     { "source": "/(.*)", "destination": "/index.html" }
-=======
-    { "source": "/sitemap.xml", "destination": "/api/sitemap.xml" },
-    { "source": "/robots.txt", "destination": "/api/robots.txt" },
-    { "source": "/api/(.*)", "destination": "/api/$1" },
-    { "source": "/assets/(.*)", "destination": "/assets/$1" },
-    { "source": "/(?!api/|assets/|.*\\.[^/]+$)(.*)", "destination": "/index.html" }
->>>>>>> a0dddd2b
   ],
   "headers": [
     {
